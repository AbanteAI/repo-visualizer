import React from 'react';
<<<<<<< HEAD
import { RepositoryData, File, TestCoverage } from '../types/schema';

const CoveragePieChart: React.FC<{ coverage: TestCoverage }> = ({ coverage }) => {
  const radius = 50;
  const strokeWidth = 10;
  const innerRadius = radius - strokeWidth;
  const circumference = 2 * Math.PI * innerRadius;

  const totalMetrics = Object.values(coverage).filter(v => v !== undefined).length;
  const avgCoverage =
    totalMetrics > 0
      ? Object.values(coverage).reduce((acc, v) => acc + (v || 0), 0) / totalMetrics
      : 0;

  if (totalMetrics === 0 || avgCoverage === 0) return null;

  const offset = circumference - avgCoverage * circumference;

  return (
    <div className="flex flex-col items-center">
      <svg width={radius * 2} height={radius * 2} className="transform -rotate-90">
        <circle
          cx={radius}
          cy={radius}
          r={innerRadius}
          stroke="#e6e6e6"
          strokeWidth={strokeWidth}
          fill="transparent"
        />
        <circle
          cx={radius}
          cy={radius}
          r={innerRadius}
          stroke="#4ade80"
          strokeWidth={strokeWidth}
          fill="transparent"
          strokeDasharray={circumference}
          strokeDashoffset={offset}
          strokeLinecap="round"
        />
      </svg>
      <div className="text-center text-xl font-bold text-gray-700 -mt-12">
        {(avgCoverage * 100).toFixed(1)}%
      </div>
      <div className="text-center text-xs text-gray-500 mt-8">Avg. Coverage</div>
    </div>
  );
};
=======
import FloatingMenu from './FloatingMenu';
import { RepositoryData } from '../types/schema';
>>>>>>> 78f899d7

interface FileDetailsProps {
  fileId: string;
  data: RepositoryData;
  onClose: () => void;
}

const FileDetails: React.FC<FileDetailsProps> = ({ fileId, data, onClose }) => {
  // Find the file by ID
  const file = data.files.find(f => f.id === fileId);

  if (!file) {
    return null;
  }

  // Format file size
  const formatFileSize = (bytes: number) => {
    if (bytes === 0) return '0 bytes';

    const units = ['bytes', 'KB', 'MB', 'GB'];
    let i = 0;
    let size = bytes;

    while (size >= 1024 && i < units.length - 1) {
      size /= 1024;
      i++;
    }

    return `${size.toFixed(1)} ${units[i]}`;
  };

  // Render a component and its children
  const renderComponent = (component: any, depth = 0) => {
    return (
      <div key={component.id} className="ml-4">
        <div className="font-medium text-gray-800 text-sm">
          {component.name} <span className="text-gray-500 text-xs">({component.type})</span>
        </div>
        {component.lineStart && component.lineEnd && (
          <div className="text-xs text-gray-600 mb-1">
            Lines {component.lineStart}-{component.lineEnd}
          </div>
        )}
        {component.components && component.components.length > 0 && (
          <div className="ml-4 mt-2 border-l-2 border-gray-200 pl-2 space-y-1">
            {component.components.map((subComp: any) => renderComponent(subComp, depth + 1))}
          </div>
        )}
      </div>
    );
  };

  return (
    <FloatingMenu
      title="File Details"
      titleColor="green-500"
      initialPosition={{ x: typeof window !== 'undefined' ? window.innerWidth - 340 : 100, y: 20 }}
      initialSize={{ width: 320, height: 600 }}
      minSize={{ width: 280, height: 400 }}
      maxSize={{ width: 500, height: 800 }}
      onClose={onClose}
    >
      <div className="border-b border-gray-200 pb-4 mb-4">
        <p className="text-sm text-gray-600 mb-2">
          <span className="font-medium text-gray-800">Path:</span> {file.path}
        </p>
        <p className="text-sm text-gray-600 mb-2">
          <span className="font-medium text-gray-800">Type:</span> {file.type}
        </p>

        {file.type === 'file' && (
          <>
            <p className="text-sm text-gray-600 mb-2">
              <span className="font-medium text-gray-800">Size:</span> {formatFileSize(file.size)}
            </p>
            {file.extension && (
              <p className="text-sm text-gray-600 mb-2">
                <span className="font-medium text-gray-800">Extension:</span> .{file.extension}
              </p>
            )}
          </>
        )}

        <p className="text-sm text-gray-600 mb-2">
          <span className="font-medium text-gray-800">Depth:</span> {file.depth}
        </p>

        {file.metrics && (
          <div className="mt-2">
            <p className="font-medium text-gray-800 mb-2">Metrics:</p>
            <div className="ml-4 space-y-1">
              {file.metrics.linesOfCode && (
                <p className="text-sm text-gray-600">Lines of code: {file.metrics.linesOfCode}</p>
              )}
              {file.metrics.commentLines && (
                <p className="text-sm text-gray-600">Comment lines: {file.metrics.commentLines}</p>
              )}
              {file.metrics.emptyLines && (
                <p className="text-sm text-gray-600">Empty lines: {file.metrics.emptyLines}</p>
              )}
              {file.metrics.complexity && (
                <p className="text-sm text-gray-600">Complexity: {file.metrics.complexity}</p>
              )}
              {file.metrics.topLevelIdentifiers && (
                <p className="text-sm text-gray-600">
                  Top-level identifiers: {file.metrics.topLevelIdentifiers}
                </p>
              )}
              {file.metrics.commitCount && (
                <p className="text-sm text-gray-600">Commit count: {file.metrics.commitCount}</p>
              )}
              {file.metrics.lastModified !== undefined && (
                <p className="text-sm text-gray-600">
                  Last commit: {Math.floor((Date.now() / 1000 - file.metrics.lastModified) / 86400)}{' '}
                  days ago
                </p>
              )}
            </div>
          </div>
        )}
        {file.metrics?.testCoverage && (
          <div className="mt-4">
            <p className="font-medium text-gray-800 mb-2">Test Coverage:</p>
            <div className="flex justify-center p-4">
              <CoveragePieChart coverage={file.metrics.testCoverage} />
            </div>
          </div>
        )}
      </div>

      {/* References section */}
      {(() => {
        const incomingRefs = data.relationships.filter(rel => rel.target === fileId);
        const outgoingRefs = data.relationships.filter(rel => rel.source === fileId);

        return (
          (incomingRefs.length > 0 || outgoingRefs.length > 0) && (
            <div className="border-b border-gray-200 pb-4 mb-4">
              <p className="font-medium text-gray-800 mb-3">References:</p>

              {/* Incoming references */}
              {incomingRefs.length > 0 && (
                <div className="mb-3">
                  <p className="text-sm font-medium text-gray-700 mb-2">
                    Incoming ({incomingRefs.reduce((sum, ref) => sum + (ref.strength || 1), 0)}{' '}
                    total):
                  </p>
                  <div className="ml-4 space-y-1 max-h-32 overflow-y-auto">
                    {incomingRefs.map((rel, idx) => {
                      const sourceFile = data.files.find(f => f.id === rel.source);
                      const refCount = rel.strength || 1;
                      const refText = refCount > 1 ? `${refCount} refs` : '1 ref';
                      return (
                        <p key={idx} className="text-xs text-gray-600">
                          <span className="text-blue-600">{sourceFile?.name || rel.source}</span>
                          <span className="text-gray-500 ml-1">
                            ({rel.type}, {refText})
                          </span>
                        </p>
                      );
                    })}
                  </div>
                </div>
              )}

              {/* Outgoing references */}
              {outgoingRefs.length > 0 && (
                <div>
                  <p className="text-sm font-medium text-gray-700 mb-2">
                    Outgoing ({outgoingRefs.reduce((sum, ref) => sum + (ref.strength || 1), 0)}{' '}
                    total):
                  </p>
                  <div className="ml-4 space-y-1 max-h-32 overflow-y-auto">
                    {outgoingRefs.map((rel, idx) => {
                      const targetFile = data.files.find(f => f.id === rel.target);
                      const refCount = rel.strength || 1;
                      const refText = refCount > 1 ? `${refCount} refs` : '1 ref';
                      return (
                        <p key={idx} className="text-xs text-gray-600">
                          <span className="text-green-600">{targetFile?.name || rel.target}</span>
                          <span className="text-gray-500 ml-1">
                            ({rel.type}, {refText})
                          </span>
                        </p>
                      );
                    })}
                  </div>
                </div>
              )}
            </div>
          )
        );
      })()}

      {file.components && file.components.length > 0 && (
        <div>
          <p className="font-medium text-gray-800 mb-3">Components:</p>
          <div className="space-y-2">
            {file.components.map(component => renderComponent(component))}
          </div>
        </div>
      )}
    </FloatingMenu>
  );
};

export default FileDetails;<|MERGE_RESOLUTION|>--- conflicted
+++ resolved
@@ -1,6 +1,6 @@
 import React from 'react';
-<<<<<<< HEAD
 import { RepositoryData, File, TestCoverage } from '../types/schema';
+import FloatingMenu from './FloatingMenu';
 
 const CoveragePieChart: React.FC<{ coverage: TestCoverage }> = ({ coverage }) => {
   const radius = 50;
@@ -48,10 +48,6 @@
     </div>
   );
 };
-=======
-import FloatingMenu from './FloatingMenu';
-import { RepositoryData } from '../types/schema';
->>>>>>> 78f899d7
 
 interface FileDetailsProps {
   fileId: string;
