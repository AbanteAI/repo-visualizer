import React, { useState, useRef, useEffect, useCallback } from 'react';
import {
  VisualizationConfig,
  VisualFeature,
  VISUAL_FEATURES,
  DATA_SOURCES,
  getFeatureMapping,
  updateFeatureMapping,
} from '../types/visualization';

interface UnifiedVisualizationControlsProps {
  config: VisualizationConfig;
  onConfigChange: (config: VisualizationConfig) => void;
  onClose: () => void;
}

const UnifiedVisualizationControls: React.FC<UnifiedVisualizationControlsProps> = ({
  config,
  onConfigChange,
  onClose,
}) => {
  const [selectedNodeFeature, setSelectedNodeFeature] = useState<string>(
    VISUAL_FEATURES.find(f => f.category === 'node')?.id || VISUAL_FEATURES[0].id
  );
  const [selectedEdgeFeature, setSelectedEdgeFeature] = useState<string>(
    VISUAL_FEATURES.find(f => f.category === 'edge')?.id || VISUAL_FEATURES[0].id
  );
  const [selectedDataSource, setSelectedDataSource] = useState<string>(DATA_SOURCES[0].id);
  const [isTransposed, setIsTransposed] = useState<boolean>(false);
  const [activeSection, setActiveSection] = useState<'node' | 'edge'>('node');
  const [position, setPosition] = useState({ x: 0, y: 20 });
  const [isDragging, setIsDragging] = useState(false);
  const [dragStart, setDragStart] = useState({ mouseX: 0, mouseY: 0, elementX: 0, elementY: 0 });
  const [isInitialized, setIsInitialized] = useState(false);
  const controlsRef = useRef<HTMLDivElement>(null);

  const nodeFeatures = VISUAL_FEATURES.filter(f => f.category === 'node');
  const edgeFeatures = VISUAL_FEATURES.filter(f => f.category === 'edge');

  const selectedFeature = activeSection === 'node' ? selectedNodeFeature : selectedEdgeFeature;
  const selectedFeatureData = VISUAL_FEATURES.find(f => f.id === selectedFeature);
  const selectedDataSourceData = DATA_SOURCES.find(ds => ds.id === selectedDataSource);
  const currentMapping = getFeatureMapping(config, selectedFeature);
  const [localSearchTerm, setLocalSearchTerm] = useState(config.searchTerm || '');

  // Keep local search term in sync with config changes
  useEffect(() => {
    setLocalSearchTerm(config.searchTerm || '');
  }, [config.searchTerm]);

  // Helper functions for transposed view
  const getDataSourceFeatures = (dataSourceId: string) => {
    return VISUAL_FEATURES.filter(feature => {
      const mapping = getFeatureMapping(config, feature.id);
      return mapping && (mapping.dataSourceWeights[dataSourceId] || 0) > 0;
    });
  };

  const getDataSourceWeight = (featureId: string, dataSourceId: string) => {
    const mapping = getFeatureMapping(config, featureId);
    return mapping?.dataSourceWeights[dataSourceId] || 0;
  };

  const handleTransposedWeightChange = (
    featureId: string,
    dataSourceId: string,
    weight: number
  ) => {
    const newConfig = updateFeatureMapping(config, featureId, dataSourceId, weight);
    onConfigChange(newConfig);
  };

  // Initialize position to upper right corner
  useEffect(() => {
    const initializePosition = () => {
      if (controlsRef.current) {
        const parent = controlsRef.current.parentElement;
        if (parent) {
          const parentWidth = parent.offsetWidth;
          const controlsWidth = controlsRef.current.offsetWidth || 380;

          setPosition({
            x: Math.max(0, parentWidth - controlsWidth - 20),
            y: 20,
          });
          setIsInitialized(true);
        }
      }
    };

    if (!isInitialized) {
      initializePosition();
      if (!isInitialized) {
        setTimeout(initializePosition, 100);
      }
    }
  }, [isInitialized]);

  const handleMouseDown = (e: React.MouseEvent) => {
    if (!controlsRef.current) return;

    const target = e.target as HTMLElement;
    if (
      target.tagName === 'INPUT' ||
      target.tagName === 'LABEL' ||
      target.tagName === 'BUTTON' ||
      target.tagName === 'SELECT' ||
      target.tagName === 'OPTION' ||
      target.closest('input, label, button, select')
    ) {
      return;
    }

    setDragStart({
      mouseX: e.clientX,
      mouseY: e.clientY,
      elementX: position.x,
      elementY: position.y,
    });
    setIsDragging(true);
    e.preventDefault();
  };

  const handleMouseMove = useCallback(
    (e: MouseEvent) => {
      if (!isDragging || !controlsRef.current) return;

      const parent = controlsRef.current.parentElement;
      if (!parent) return;

      const deltaX = e.clientX - dragStart.mouseX;
      const deltaY = e.clientY - dragStart.mouseY;

      const newX = dragStart.elementX + deltaX;
      const newY = dragStart.elementY + deltaY;

      const maxX = Math.max(0, parent.offsetWidth - controlsRef.current.offsetWidth);
      const maxY = Math.max(0, window.innerHeight - controlsRef.current.offsetHeight - 40);

      setPosition({
        x: Math.max(0, Math.min(maxX, newX)),
        y: Math.max(0, Math.min(maxY, newY)),
      });
    },
    [isDragging, dragStart]
  );

  const handleMouseUp = useCallback(() => {
    setIsDragging(false);
  }, []);

  useEffect(() => {
    const handleResize = () => {
      if (controlsRef.current && isInitialized) {
        const parent = controlsRef.current.parentElement;
        if (parent) {
          const maxX = Math.max(0, parent.offsetWidth - controlsRef.current.offsetWidth);
          const maxY = Math.max(0, window.innerHeight - controlsRef.current.offsetHeight - 40);

          setPosition(prev => ({
            x: Math.max(0, Math.min(maxX, prev.x)),
            y: Math.max(0, Math.min(maxY, prev.y)),
          }));
        }
      }
    };

    window.addEventListener('resize', handleResize);
    return () => window.removeEventListener('resize', handleResize);
  }, [isInitialized]);

  useEffect(() => {
    if (isDragging) {
      document.addEventListener('mousemove', handleMouseMove);
      document.addEventListener('mouseup', handleMouseUp);
      return () => {
        document.removeEventListener('mousemove', handleMouseMove);
        document.removeEventListener('mouseup', handleMouseUp);
      };
    }
  }, [isDragging, handleMouseMove, handleMouseUp]);

  const handleWeightChange = (dataSourceId: string, weight: number) => {
    const newConfig = updateFeatureMapping(config, selectedFeature, dataSourceId, weight);
    onConfigChange(newConfig);
  };

<<<<<<< HEAD
  const handleSearchTermChange = (searchTerm: string) => {
    setLocalSearchTerm(searchTerm);
    const newConfig = { ...config, searchTerm };
    onConfigChange(newConfig);
  };

  const hasActiveSearchSources = () => {
    if (!currentMapping) return false;
    const keywordWeight = currentMapping.dataSourceWeights.keyword_search || 0;
    const semanticWeight = currentMapping.dataSourceWeights.semantic_search || 0;
    return keywordWeight > 0 || semanticWeight > 0;
  };

  const handleFeatureSelect = (featureId: string) => {
    setSelectedFeature(featureId);
=======
  const handleNodeFeatureSelect = (featureId: string) => {
    setSelectedNodeFeature(featureId);
    setActiveSection('node');
  };

  const handleEdgeFeatureSelect = (featureId: string) => {
    setSelectedEdgeFeature(featureId);
    setActiveSection('edge');
>>>>>>> beb9351b
  };

  const getTotalWeight = () => {
    if (!currentMapping) return 0;
    return Object.values(currentMapping.dataSourceWeights).reduce((sum, weight) => sum + weight, 0);
  };

  const getFeatureIcon = (feature: VisualFeature) => {
    return feature.icon;
  };

  return (
    <div
      ref={controlsRef}
      className="absolute transition-all duration-200 draggable-controls"
      onMouseDown={handleMouseDown}
      style={{
        position: 'absolute',
        left: isInitialized ? position.x : 'calc(100% - 380px)',
        top: isInitialized ? position.y : '20px',
        width: '360px',
        pointerEvents: 'auto',
        transform: 'translate3d(0, 0, 0)',
        zIndex: 1000,
        userSelect: 'none',
        backgroundColor: 'white',
        border: '2px solid #e5e7eb',
        borderRadius: '16px',
        boxShadow: '0 25px 50px -12px rgba(0, 0, 0, 0.25)',
        cursor: isDragging ? 'grabbing' : 'grab',
        padding: '20px',
      }}
    >
      {/* Close button */}
      <button
        onClick={onClose}
        className="absolute top-4 right-4 w-7 h-7 flex items-center justify-center rounded-full bg-white hover:bg-red-50 border border-gray-200 text-gray-400 hover:text-red-500 transition-all duration-200 shadow-sm hover:shadow-md"
        style={{ cursor: 'pointer' }}
        aria-label="Close"
      >
        <span className="text-lg font-bold">×</span>
      </button>

      {/* Header */}
      <div className="flex items-center gap-3 mb-6 pr-12">
        <div className="w-3 h-3 bg-red-500 rounded-full"></div>
        <div className="w-3 h-3 bg-yellow-500 rounded-full"></div>
        <div className="w-3 h-3 bg-green-500 rounded-full"></div>
        <h3 className="text-xl font-bold text-gray-900 border-b-2 border-indigo-500 pb-1">
          Visualization Controls
        </h3>
      </div>

      {/* Mode Toggle */}
      <div className="mb-6">
        <div className="flex items-center gap-2 p-1 bg-gray-100 rounded-lg">
          <button
            onClick={() => setIsTransposed(false)}
            className={`flex-1 px-3 py-2 rounded-md text-sm font-medium transition-all duration-200 ${
              !isTransposed
                ? 'bg-white text-indigo-700 shadow-sm'
                : 'text-gray-600 hover:text-gray-800'
            }`}
          >
            Visual First
          </button>
          <button
            onClick={() => setIsTransposed(true)}
            className={`flex-1 px-3 py-2 rounded-md text-sm font-medium transition-all duration-200 ${
              isTransposed
                ? 'bg-white text-indigo-700 shadow-sm'
                : 'text-gray-600 hover:text-gray-800'
            }`}
          >
            Data First
          </button>
        </div>
        <p className="text-xs text-gray-500 mt-2">
          {isTransposed
            ? 'Select data source first, then assign to visual features'
            : 'Select visual feature first, then assign data sources'}
        </p>
      </div>

<<<<<<< HEAD
      {/* Search Term Input */}
      {hasActiveSearchSources() && (
        <div className="mb-6 p-4 bg-orange-50 border border-orange-200 rounded-lg">
          <label className="block text-sm font-medium text-gray-700 mb-2">Search Term</label>
          <input
            type="text"
            value={localSearchTerm}
            onChange={e => handleSearchTermChange(e.target.value)}
            placeholder="Enter search term for relevance calculation..."
            className="w-full px-3 py-2 border border-gray-300 rounded-md focus:outline-none focus:ring-2 focus:ring-orange-500 focus:border-orange-500"
          />
          <p className="text-xs text-gray-600 mt-1">
            This term is used to calculate keyword and semantic search relevance scores.
          </p>
        </div>
      )}

      {/* Data Source Weights */}
      <div className="space-y-4">
        <div className="flex items-center justify-between mb-2">
          <h4 className="text-sm font-medium text-gray-700">Data Sources</h4>
          <span className="text-xs text-gray-500">Total: {getTotalWeight()}%</span>
        </div>
=======
      {!isTransposed ? (
        // Feature-First Mode (Original)
        <>
          {/* Feature Category Tabs */}
          <div className="mb-6">
            <div className="flex items-center gap-1 p-1 bg-gray-100 rounded-lg mb-3">
              <button
                onClick={() => setActiveSection('node')}
                className={`flex-1 px-3 py-2 rounded-md text-sm font-medium transition-all duration-200 ${
                  activeSection === 'node'
                    ? 'bg-white text-indigo-700 shadow-sm'
                    : 'text-gray-600 hover:text-gray-800'
                }`}
              >
                🟢 Node Features
              </button>
              <button
                onClick={() => setActiveSection('edge')}
                className={`flex-1 px-3 py-2 rounded-md text-sm font-medium transition-all duration-200 ${
                  activeSection === 'edge'
                    ? 'bg-white text-indigo-700 shadow-sm'
                    : 'text-gray-600 hover:text-gray-800'
                }`}
              >
                🔗 Edge Features
              </button>
            </div>
>>>>>>> beb9351b

            {/* Feature Selection */}
            <div>
              <label className="block text-sm font-medium text-gray-700 mb-2">
                {activeSection === 'node' ? 'Node Feature' : 'Edge Feature'}
              </label>
              {activeSection === 'node' ? (
                <select
                  value={selectedNodeFeature}
                  onChange={e => handleNodeFeatureSelect(e.target.value)}
                  className="w-full px-3 py-2 border border-gray-300 rounded-md focus:outline-none focus:ring-2 focus:ring-indigo-500 focus:border-indigo-500"
                  style={{ cursor: 'pointer' }}
                >
                  {nodeFeatures.map(feature => (
                    <option key={feature.id} value={feature.id}>
                      {getFeatureIcon(feature)} {feature.name}
                    </option>
                  ))}
                </select>
              ) : (
                <select
                  value={selectedEdgeFeature}
                  onChange={e => handleEdgeFeatureSelect(e.target.value)}
                  className="w-full px-3 py-2 border border-gray-300 rounded-md focus:outline-none focus:ring-2 focus:ring-indigo-500 focus:border-indigo-500"
                  style={{ cursor: 'pointer' }}
                >
                  {edgeFeatures.map(feature => (
                    <option key={feature.id} value={feature.id}>
                      {getFeatureIcon(feature)} {feature.name}
                    </option>
                  ))}
                </select>
              )}
              {selectedFeatureData && (
                <p className="text-xs text-gray-500 mt-1">{selectedFeatureData.description}</p>
              )}
            </div>
          </div>

          {/* Data Source Weights */}
          <div className="space-y-4">
            <div className="flex items-center justify-between mb-2">
              <h4 className="text-sm font-medium text-gray-700">Data Sources</h4>
              <span className="text-xs text-gray-500">Total: {getTotalWeight()}%</span>
            </div>

            {/* Active Data Sources */}
            {DATA_SOURCES.filter(ds => {
              const weight = currentMapping?.dataSourceWeights[ds.id] || 0;
              const isApplicable = selectedFeatureData
                ? ds.applicableTo === 'both' || ds.applicableTo === selectedFeatureData.category
                : true;
              return weight > 0 && isApplicable;
            }).map(dataSource => {
              const weight = currentMapping?.dataSourceWeights[dataSource.id] || 0;
              return (
                <div key={dataSource.id} className="space-y-2">
                  <div className="flex items-center justify-between">
                    <div className="flex items-center gap-2">
                      <div
                        className="w-3 h-3 rounded-full"
                        style={{ backgroundColor: dataSource.color }}
                      ></div>
                      <label className="text-sm font-medium text-gray-600">{dataSource.name}</label>
                    </div>
                    <div className="flex items-center gap-2">
                      <span className="text-sm text-gray-600 font-mono min-w-[3rem] text-right">
                        {weight}%
                      </span>
                      <button
                        onClick={() => handleWeightChange(dataSource.id, 0)}
                        className="w-5 h-5 flex items-center justify-center rounded text-gray-400 hover:text-red-500 hover:bg-red-50 transition-colors"
                        aria-label={`Remove ${dataSource.name}`}
                      >
                        <span className="text-xs font-bold">×</span>
                      </button>
                    </div>
                  </div>
                  <div className="relative">
                    <input
                      type="range"
                      min="0"
                      max="100"
                      value={weight}
                      onChange={e => handleWeightChange(dataSource.id, Number(e.target.value))}
                      className="w-full h-2 bg-gray-200 rounded-lg appearance-none cursor-pointer"
                      style={{
                        background: `linear-gradient(to right, ${dataSource.color} 0%, ${dataSource.color} ${weight}%, #e5e7eb ${weight}%, #e5e7eb 100%)`,
                      }}
                      aria-label={`${dataSource.name} weight`}
                    />
                  </div>
                  <p className="text-xs text-gray-400 leading-tight">{dataSource.description}</p>
                </div>
              );
            })}

            {/* Add Data Source */}
            <div className="pt-2 border-t border-gray-100">
              <select
                value=""
                onChange={e => {
                  if (e.target.value) {
                    handleWeightChange(e.target.value, 50);
                    e.target.value = '';
                  }
                }}
                className="w-full px-3 py-2 text-sm border border-gray-200 rounded-md focus:outline-none focus:ring-2 focus:ring-indigo-500 focus:border-indigo-500"
                style={{ cursor: 'pointer' }}
              >
                <option value="">+ Add Data Source</option>
                {DATA_SOURCES.filter(ds => {
                  const weight = currentMapping?.dataSourceWeights[ds.id] || 0;
                  const isApplicable = selectedFeatureData
                    ? ds.applicableTo === 'both' || ds.applicableTo === selectedFeatureData.category
                    : true;
                  return weight === 0 && isApplicable;
                }).map(dataSource => (
                  <option key={dataSource.id} value={dataSource.id}>
                    {dataSource.name}
                  </option>
                ))}
              </select>
            </div>
          </div>
        </>
      ) : (
        // Data-First Mode (Transposed)
        <>
          {/* Data Source Selection */}
          <div className="mb-6">
            <label className="block text-sm font-medium text-gray-700 mb-2">Data Source</label>
            <select
              value={selectedDataSource}
              onChange={e => setSelectedDataSource(e.target.value)}
              className="w-full px-3 py-2 border border-gray-300 rounded-md focus:outline-none focus:ring-2 focus:ring-indigo-500 focus:border-indigo-500"
              style={{ cursor: 'pointer' }}
            >
              {DATA_SOURCES.map(dataSource => (
                <option key={dataSource.id} value={dataSource.id}>
                  {dataSource.name}
                </option>
              ))}
            </select>
            {selectedDataSourceData && (
              <div className="flex items-center gap-2 mt-2">
                <div
                  className="w-3 h-3 rounded-full"
                  style={{ backgroundColor: selectedDataSourceData.color }}
                ></div>
                <p className="text-xs text-gray-500">{selectedDataSourceData.description}</p>
              </div>
            )}
          </div>

          {/* Node Features Section */}
          <div className="space-y-4 mb-6">
            <div className="flex items-center justify-between mb-2">
              <h4 className="text-sm font-medium text-gray-700 flex items-center gap-2">
                🟢 Node Features
              </h4>
              <span className="text-xs text-gray-500">
                Active:{' '}
                {
                  getDataSourceFeatures(selectedDataSource).filter(f => f.category === 'node')
                    .length
                }
              </span>
            </div>

            {/* Active Node Features */}
            {nodeFeatures
              .filter(feature => {
                const weight = getDataSourceWeight(feature.id, selectedDataSource);
                const dataSource = selectedDataSourceData;
                const isApplicable = dataSource
                  ? dataSource.applicableTo === 'both' || dataSource.applicableTo === 'node'
                  : true;
                return weight > 0 && isApplicable;
              })
              .map(feature => {
                const weight = getDataSourceWeight(feature.id, selectedDataSource);
                return (
                  <div key={feature.id} className="space-y-2">
                    <div className="flex items-center justify-between">
                      <div className="flex items-center gap-2">
                        <span className="text-sm">{getFeatureIcon(feature)}</span>
                        <label className="text-sm font-medium text-gray-600">{feature.name}</label>
                      </div>
                      <div className="flex items-center gap-2">
                        <span className="text-sm text-gray-600 font-mono min-w-[3rem] text-right">
                          {weight}%
                        </span>
                        <button
                          onClick={() =>
                            handleTransposedWeightChange(feature.id, selectedDataSource, 0)
                          }
                          className="w-5 h-5 flex items-center justify-center rounded text-gray-400 hover:text-red-500 hover:bg-red-50 transition-colors"
                          aria-label={`Remove from ${feature.name}`}
                        >
                          <span className="text-xs font-bold">×</span>
                        </button>
                      </div>
                    </div>
                    <div className="relative">
                      <input
                        type="range"
                        min="0"
                        max="100"
                        value={weight}
                        onChange={e =>
                          handleTransposedWeightChange(
                            feature.id,
                            selectedDataSource,
                            Number(e.target.value)
                          )
                        }
                        className="w-full h-2 bg-gray-200 rounded-lg appearance-none cursor-pointer"
                        style={{
                          background: `linear-gradient(to right, ${selectedDataSourceData?.color ?? '#6b7280'} 0%, ${selectedDataSourceData?.color ?? '#6b7280'} ${weight}%, #e5e7eb ${weight}%, #e5e7eb 100%)`,
                        }}
                        aria-label={`${feature.name} weight`}
                      />
                    </div>
                    <p className="text-xs text-gray-400 leading-tight">{feature.description}</p>
                  </div>
                );
              })}

            {/* Add Node Feature */}
            <div className="pt-2 border-t border-gray-100">
              <select
                value=""
                onChange={e => {
                  if (e.target.value) {
                    handleTransposedWeightChange(e.target.value, selectedDataSource, 50);
                    e.target.value = '';
                  }
                }}
                className="w-full px-3 py-2 text-sm border border-gray-200 rounded-md focus:outline-none focus:ring-2 focus:ring-indigo-500 focus:border-indigo-500"
                style={{ cursor: 'pointer' }}
              >
                <option value="">+ Add Node Feature</option>
                {nodeFeatures
                  .filter(feature => {
                    const weight = getDataSourceWeight(feature.id, selectedDataSource);
                    const dataSource = selectedDataSourceData;
                    const isApplicable = dataSource
                      ? dataSource.applicableTo === 'both' || dataSource.applicableTo === 'node'
                      : true;
                    return weight === 0 && isApplicable;
                  })
                  .map(feature => (
                    <option key={feature.id} value={feature.id}>
                      {getFeatureIcon(feature)} {feature.name}
                    </option>
                  ))}
              </select>
            </div>
          </div>

          {/* Edge Features Section */}
          <div className="space-y-4">
            <div className="flex items-center justify-between mb-2">
              <h4 className="text-sm font-medium text-gray-700 flex items-center gap-2">
                🔗 Edge Features
              </h4>
              <span className="text-xs text-gray-500">
                Active:{' '}
                {
                  getDataSourceFeatures(selectedDataSource).filter(f => f.category === 'edge')
                    .length
                }
              </span>
            </div>

            {/* Active Edge Features */}
            {edgeFeatures
              .filter(feature => {
                const weight = getDataSourceWeight(feature.id, selectedDataSource);
                const dataSource = selectedDataSourceData;
                const isApplicable = dataSource
                  ? dataSource.applicableTo === 'both' || dataSource.applicableTo === 'edge'
                  : true;
                return weight > 0 && isApplicable;
              })
              .map(feature => {
                const weight = getDataSourceWeight(feature.id, selectedDataSource);
                return (
                  <div key={feature.id} className="space-y-2">
                    <div className="flex items-center justify-between">
                      <div className="flex items-center gap-2">
                        <span className="text-sm">{getFeatureIcon(feature)}</span>
                        <label className="text-sm font-medium text-gray-600">{feature.name}</label>
                      </div>
                      <div className="flex items-center gap-2">
                        <span className="text-sm text-gray-600 font-mono min-w-[3rem] text-right">
                          {weight}%
                        </span>
                        <button
                          onClick={() =>
                            handleTransposedWeightChange(feature.id, selectedDataSource, 0)
                          }
                          className="w-5 h-5 flex items-center justify-center rounded text-gray-400 hover:text-red-500 hover:bg-red-50 transition-colors"
                          aria-label={`Remove from ${feature.name}`}
                        >
                          <span className="text-xs font-bold">×</span>
                        </button>
                      </div>
                    </div>
                    <div className="relative">
                      <input
                        type="range"
                        min="0"
                        max="100"
                        value={weight}
                        onChange={e =>
                          handleTransposedWeightChange(
                            feature.id,
                            selectedDataSource,
                            Number(e.target.value)
                          )
                        }
                        className="w-full h-2 bg-gray-200 rounded-lg appearance-none cursor-pointer"
                        style={{
                          background: `linear-gradient(to right, ${selectedDataSourceData?.color ?? '#6b7280'} 0%, ${selectedDataSourceData?.color ?? '#6b7280'} ${weight}%, #e5e7eb ${weight}%, #e5e7eb 100%)`,
                        }}
                        aria-label={`${feature.name} weight`}
                      />
                    </div>
                    <p className="text-xs text-gray-400 leading-tight">{feature.description}</p>
                  </div>
                );
              })}

            {/* Add Edge Feature */}
            <div className="pt-2 border-t border-gray-100">
              <select
                value=""
                onChange={e => {
                  if (e.target.value) {
                    handleTransposedWeightChange(e.target.value, selectedDataSource, 50);
                    e.target.value = '';
                  }
                }}
                className="w-full px-3 py-2 text-sm border border-gray-200 rounded-md focus:outline-none focus:ring-2 focus:ring-indigo-500 focus:border-indigo-500"
                style={{ cursor: 'pointer' }}
              >
                <option value="">+ Add Edge Feature</option>
                {edgeFeatures
                  .filter(feature => {
                    const weight = getDataSourceWeight(feature.id, selectedDataSource);
                    const dataSource = selectedDataSourceData;
                    const isApplicable = dataSource
                      ? dataSource.applicableTo === 'both' || dataSource.applicableTo === 'edge'
                      : true;
                    return weight === 0 && isApplicable;
                  })
                  .map(feature => (
                    <option key={feature.id} value={feature.id}>
                      {getFeatureIcon(feature)} {feature.name}
                    </option>
                  ))}
              </select>
            </div>
          </div>
        </>
      )}

      {/* Reset button */}
      <div className="mt-6 pt-4 border-t border-gray-200">
        <button
          onClick={() => {
            if (!isTransposed) {
              // Reset to default weights for this feature
              const defaultFeature = VISUAL_FEATURES.find(f => f.id === selectedFeature);
              if (defaultFeature) {
                const resetWeights: Record<string, number> = {};
                DATA_SOURCES.forEach(ds => {
                  resetWeights[ds.id] = defaultFeature.defaultDataSources.includes(ds.id)
                    ? ds.defaultWeight
                    : 0;
                });

                const newConfig = {
                  ...config,
                  mappings: config.mappings.map(mapping =>
                    mapping.featureId === selectedFeature
                      ? { ...mapping, dataSourceWeights: resetWeights }
                      : mapping
                  ),
                };
                onConfigChange(newConfig);
              }
            } else {
              // Reset all features that use this data source
              const newConfig = {
                ...config,
                mappings: config.mappings.map(mapping => {
                  // For each feature, reset this data source to its default weight
                  const feature = VISUAL_FEATURES.find(f => f.id === mapping.featureId);
                  const dataSource = DATA_SOURCES.find(ds => ds.id === selectedDataSource);

                  if (feature && dataSource) {
                    const defaultWeight = feature.defaultDataSources.includes(dataSource.id)
                      ? dataSource.defaultWeight
                      : 0;

                    return {
                      ...mapping,
                      dataSourceWeights: {
                        ...mapping.dataSourceWeights,
                        [selectedDataSource]: defaultWeight,
                      },
                    };
                  }
                  return mapping;
                }),
              };
              onConfigChange(newConfig);
            }
          }}
          className="w-full px-4 py-2 text-sm text-gray-600 hover:text-gray-800 bg-gray-50 hover:bg-gray-100 border border-gray-200 rounded-md transition-colors duration-200"
        >
          {isTransposed
            ? 'Reset Data Source'
            : `Reset ${activeSection === 'node' ? 'Node' : 'Edge'} Feature`}
        </button>
      </div>
    </div>
  );
};

export default UnifiedVisualizationControls;<|MERGE_RESOLUTION|>--- conflicted
+++ resolved
@@ -185,7 +185,6 @@
     onConfigChange(newConfig);
   };
 
-<<<<<<< HEAD
   const handleSearchTermChange = (searchTerm: string) => {
     setLocalSearchTerm(searchTerm);
     const newConfig = { ...config, searchTerm };
@@ -199,9 +198,6 @@
     return keywordWeight > 0 || semanticWeight > 0;
   };
 
-  const handleFeatureSelect = (featureId: string) => {
-    setSelectedFeature(featureId);
-=======
   const handleNodeFeatureSelect = (featureId: string) => {
     setSelectedNodeFeature(featureId);
     setActiveSection('node');
@@ -210,7 +206,6 @@
   const handleEdgeFeatureSelect = (featureId: string) => {
     setSelectedEdgeFeature(featureId);
     setActiveSection('edge');
->>>>>>> beb9351b
   };
 
   const getTotalWeight = () => {
@@ -295,7 +290,6 @@
         </p>
       </div>
 
-<<<<<<< HEAD
       {/* Search Term Input */}
       {hasActiveSearchSources() && (
         <div className="mb-6 p-4 bg-orange-50 border border-orange-200 rounded-lg">
@@ -313,13 +307,6 @@
         </div>
       )}
 
-      {/* Data Source Weights */}
-      <div className="space-y-4">
-        <div className="flex items-center justify-between mb-2">
-          <h4 className="text-sm font-medium text-gray-700">Data Sources</h4>
-          <span className="text-xs text-gray-500">Total: {getTotalWeight()}%</span>
-        </div>
-=======
       {!isTransposed ? (
         // Feature-First Mode (Original)
         <>
@@ -347,7 +334,6 @@
                 🔗 Edge Features
               </button>
             </div>
->>>>>>> beb9351b
 
             {/* Feature Selection */}
             <div>
