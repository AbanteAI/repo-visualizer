--- conflicted
+++ resolved
@@ -6,11 +6,8 @@
   DATA_SOURCES,
   getFeatureMapping,
   updateFeatureMapping,
-<<<<<<< HEAD
   updateSkeletonConfig,
-=======
   updateDirectoryInclusion,
->>>>>>> 5d30f507
 } from '../types/visualization';
 
 interface UnifiedVisualizationControlsProps {
