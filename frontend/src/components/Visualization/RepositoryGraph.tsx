--- conflicted
+++ resolved
@@ -25,18 +25,15 @@
   referenceWeight: number;
   filesystemWeight: number;
   semanticWeight: number;
-<<<<<<< HEAD
   searchQuery: string;
   searchMode: SearchMode;
   searchResults: Map<string, number>;
   onSearchResultsChange: (results: Map<string, number>) => void;
-=======
   fileSizeWeight: number;
   commitCountWeight: number;
   recencyWeight: number;
   identifiersWeight: number;
   referencesWeight: number;
->>>>>>> 903ba37b
 }
 
 export interface RepositoryGraphHandle {
@@ -76,18 +73,15 @@
       referenceWeight,
       filesystemWeight,
       semanticWeight,
-<<<<<<< HEAD
       searchQuery,
       searchMode,
       searchResults,
       onSearchResultsChange,
-=======
       fileSizeWeight,
       commitCountWeight,
       recencyWeight,
       identifiersWeight,
       referencesWeight,
->>>>>>> 903ba37b
     },
     ref
   ) => {
@@ -153,33 +147,119 @@
 
     // Helper functions
     const getNodeRadius = useCallback((node: Node) => {
-      // Calculate base radius
-      let baseRadius: number;
-      
       if (node.type === 'directory') {
-        baseRadius = 10; // Fixed size for directories
-      } else if (node.type === 'class' || node.type === 'function' || node.type === 'method') {
-        baseRadius = 6; // Components are smaller than files
-      } else {
-        // Scale file size to a reasonable radius
-        const minRadius = 5;
-        const maxRadius = 15;
-        baseRadius = node.size ? Math.sqrt(node.size) / 15 : minRadius;
-        baseRadius = Math.max(minRadius, Math.min(maxRadius, baseRadius));
-      }
+        return 10; // Fixed size for directories
+      }
+
+      // Set different size ranges for components vs files
+      let minRadius = 5;
+      let maxRadius = 25;
+
+      const isComponent =
+        node.type === 'class' || node.type === 'function' || node.type === 'method';
+      if (isComponent) {
+        minRadius = 3;
+        maxRadius = 12; // Components are smaller than files
+      }
+
+      // Get file data for additional metrics
+      // For components, use the parent file's metrics
+      let fileData = data.files.find(f => f.id === node.id);
+      if (!fileData && isComponent) {
+        // Component IDs are like "file.py:ClassName" - extract the file part
+        const fileId = node.id.split(':')[0];
+        fileData = data.files.find(f => f.id === fileId);
+      }
+
+      // Calculate normalized factors (0-1)
+      const factors = {
+        fileSize: 0,
+        commitCount: 0,
+        recency: 0,
+        identifiers: 0,
+        references: 0,
+      };
+
+      // File size factor
+      let sizeToUse = node.size;
+      // Components don't have file size, but we can use their line count as a proxy
+      if (isComponent && sizeToUse === 0) {
+        // Check if this component has line information
+        const component = fileData?.components?.find(c => c.id === node.id);
+        if (component && component.lineStart && component.lineEnd) {
+          const lineCount = component.lineEnd - component.lineStart + 1;
+          // Convert line count to approximate byte size (assume ~50 characters per line)
+          sizeToUse = lineCount * 50;
+        } else if (fileData) {
+          // Fallback to using a fraction of parent file size
+          sizeToUse = fileData.size * 0.1; // Components are ~10% of parent file
+        }
+      }
+
+      if (sizeToUse && sizeToUse > 0) {
+        // Square root scale for better distribution across typical file sizes
+        // This gives more range to smaller files while still scaling large ones
+        factors.fileSize = Math.min(1, Math.sqrt(sizeToUse) / 500); // Normalize for ~250KB max
+      }
+
+      if (fileData?.metrics) {
+        // Commit count factor
+        if (fileData.metrics.commitCount !== undefined) {
+          factors.commitCount = Math.min(1, fileData.metrics.commitCount / 50); // Normalize to ~50 commits max
+        }
+
+        // Recency factor (invert days ago - more recent = larger)
+        if (fileData.metrics.lastCommitDaysAgo !== undefined) {
+          const daysAgo = fileData.metrics.lastCommitDaysAgo;
+          factors.recency = Math.max(0, 1 - daysAgo / 365); // Normalize to 1 year
+        }
+
+        // Top-level identifiers factor
+        if (fileData.metrics.topLevelIdentifiers !== undefined) {
+          factors.identifiers = Math.min(1, fileData.metrics.topLevelIdentifiers / 20); // Normalize to ~20 identifiers max
+        }
+      }
+
+      // References factor (count incoming references)
+      const incomingRefs = data.relationships.filter(
+        rel => rel.target === node.id && rel.type !== 'contains'
+      ).length;
+      factors.references = Math.min(1, incomingRefs / 10); // Normalize to ~10 references max
+
+      // Apply weights (convert from 0-100 to 0-1)
+      const weightedSum =
+        (factors.fileSize * fileSizeWeight) / 100 +
+        (factors.commitCount * commitCountWeight) / 100 +
+        (factors.recency * recencyWeight) / 100 +
+        (factors.identifiers * identifiersWeight) / 100 +
+        (factors.references * referencesWeight) / 100;
+
+      // Ensure we have some minimum size even if all weights are 0
+      const totalWeight =
+        (fileSizeWeight +
+          commitCountWeight +
+          recencyWeight +
+          identifiersWeight +
+          referencesWeight) /
+        100;
+      const normalizedSum = totalWeight > 0 ? weightedSum / totalWeight : 0.5;
+
+      // Scale to radius range
+      let radius = minRadius + normalizedSum * (maxRadius - minRadius);
+      radius = Math.max(minRadius, Math.min(maxRadius, radius));
 
       // Apply search result scaling if there are search results
       if (searchResults.size > 0) {
         const searchScore = searchResults.get(node.id) || 0;
         const sizeMultiplier = getNodeSizeMultiplier(searchScore);
-        baseRadius *= sizeMultiplier;
+        radius *= sizeMultiplier;
         
         // Clamp radius after applying search multiplier
-        baseRadius = Math.max(1, Math.min(30, baseRadius));
-      }
-
-      return baseRadius;
-    }, [searchResults]);
+        radius = Math.max(1, Math.min(30, radius));
+      }
+
+      return radius;
+    }, [searchResults, fileSizeWeight, commitCountWeight, recencyWeight, identifiersWeight, referencesWeight, data.files, data.relationships]);
 
     // Extension colors mapping
     const extensionColors: Record<string, string> = {
@@ -777,113 +857,7 @@
         });
     };
 
-<<<<<<< HEAD
-    // Other helper functions
-=======
-    // Helper functions
-    const getNodeRadius = (node: Node) => {
-      if (node.type === 'directory') {
-        return 10; // Fixed size for directories
-      }
-
-      // Set different size ranges for components vs files
-      let minRadius = 5;
-      let maxRadius = 25;
-
-      const isComponent =
-        node.type === 'class' || node.type === 'function' || node.type === 'method';
-      if (isComponent) {
-        minRadius = 3;
-        maxRadius = 12; // Components are smaller than files
-      }
-
-      // Get file data for additional metrics
-      // For components, use the parent file's metrics
-      let fileData = data.files.find(f => f.id === node.id);
-      if (!fileData && isComponent) {
-        // Component IDs are like "file.py:ClassName" - extract the file part
-        const fileId = node.id.split(':')[0];
-        fileData = data.files.find(f => f.id === fileId);
-      }
-
-      // Calculate normalized factors (0-1)
-      const factors = {
-        fileSize: 0,
-        commitCount: 0,
-        recency: 0,
-        identifiers: 0,
-        references: 0,
-      };
-
-      // File size factor
-      let sizeToUse = node.size;
-      // Components don't have file size, but we can use their line count as a proxy
-      if (isComponent && sizeToUse === 0) {
-        // Check if this component has line information
-        const component = fileData?.components?.find(c => c.id === node.id);
-        if (component && component.lineStart && component.lineEnd) {
-          const lineCount = component.lineEnd - component.lineStart + 1;
-          // Convert line count to approximate byte size (assume ~50 characters per line)
-          sizeToUse = lineCount * 50;
-        } else if (fileData) {
-          // Fallback to using a fraction of parent file size
-          sizeToUse = fileData.size * 0.1; // Components are ~10% of parent file
-        }
-      }
-
-      if (sizeToUse && sizeToUse > 0) {
-        // Square root scale for better distribution across typical file sizes
-        // This gives more range to smaller files while still scaling large ones
-        factors.fileSize = Math.min(1, Math.sqrt(sizeToUse) / 500); // Normalize for ~250KB max
-      }
-
-      if (fileData?.metrics) {
-        // Commit count factor
-        if (fileData.metrics.commitCount !== undefined) {
-          factors.commitCount = Math.min(1, fileData.metrics.commitCount / 50); // Normalize to ~50 commits max
-        }
-
-        // Recency factor (invert days ago - more recent = larger)
-        if (fileData.metrics.lastCommitDaysAgo !== undefined) {
-          const daysAgo = fileData.metrics.lastCommitDaysAgo;
-          factors.recency = Math.max(0, 1 - daysAgo / 365); // Normalize to 1 year
-        }
-
-        // Top-level identifiers factor
-        if (fileData.metrics.topLevelIdentifiers !== undefined) {
-          factors.identifiers = Math.min(1, fileData.metrics.topLevelIdentifiers / 20); // Normalize to ~20 identifiers max
-        }
-      }
-
-      // References factor (count incoming references)
-      const incomingRefs = data.relationships.filter(
-        rel => rel.target === node.id && rel.type !== 'contains'
-      ).length;
-      factors.references = Math.min(1, incomingRefs / 10); // Normalize to ~10 references max
-
-      // Apply weights (convert from 0-100 to 0-1)
-      const weightedSum =
-        (factors.fileSize * fileSizeWeight) / 100 +
-        (factors.commitCount * commitCountWeight) / 100 +
-        (factors.recency * recencyWeight) / 100 +
-        (factors.identifiers * identifiersWeight) / 100 +
-        (factors.references * referencesWeight) / 100;
-
-      // Ensure we have some minimum size even if all weights are 0
-      const totalWeight =
-        (fileSizeWeight +
-          commitCountWeight +
-          recencyWeight +
-          identifiersWeight +
-          referencesWeight) /
-        100;
-      const normalizedSum = totalWeight > 0 ? weightedSum / totalWeight : 0.5;
-
-      // Scale to radius range
-      const radius = minRadius + normalizedSum * (maxRadius - minRadius);
-      return Math.max(minRadius, Math.min(maxRadius, radius));
-    };
->>>>>>> 903ba37b
+    // Other helper functions - getNodeRadius is defined earlier with useCallback
 
     const getLinkWidth = (link: Link) => {
       const baseWidth = (() => {
