--- conflicted
+++ resolved
@@ -22,13 +22,10 @@
   calculateEdgeColor,
   getNodeColor,
   getLinkColor,
-<<<<<<< HEAD
   isNodeVisible,
   isEdgeVisible,
-=======
   calculatePieChartData,
   isPieChartEnabled,
->>>>>>> 5d30f507
 } from '../../utils/visualizationUtils';
 import { EXTENSION_COLORS } from '../../utils/extensionColors';
 
@@ -579,37 +576,6 @@
         .append('g')
         .style('cursor', 'pointer')
         .call(dragBehavior(simulation));
-
-<<<<<<< HEAD
-      // Create circles for nodes
-      const node = nodeGroups
-        .append('circle')
-        .attr('class', 'node')
-        .attr('r', d => {
-          const metrics = nodeMetrics.get(d.id);
-          return metrics ? calculateNodeSize(metrics, config, allNodeMetrics, d.type) : 5;
-        })
-        .attr('fill', d => {
-          const metrics = nodeMetrics.get(d.id);
-          return getNodeColor(d, metrics, config, allNodeMetrics, extensionColors);
-        })
-        .attr('stroke', '#fff')
-        .attr('stroke-width', 1.5)
-        .on('mouseover', function (_event, _d) {
-          d3.select(this).attr('stroke-width', 3);
-        })
-        .on('mouseout', function (_event, _d) {
-          // Reset to default hover state, but preserve selection highlighting
-          const isSelected = d3.select(this).attr('stroke') === '#e74c3c';
-          d3.select(this).attr('stroke-width', isSelected ? 3 : 1.5);
-        })
-        .on('click', (event, d) => {
-          event.stopPropagation();
-          onSelectFile(d.id);
-        });
-=======
-      // Get all node metrics for normalization (compute once per render)
-      const allNodeMetrics = Array.from(nodeMetrics.values());
 
       // Check if pie chart mode is enabled
       const pieChartMode = isPieChartEnabled(config);
@@ -654,7 +620,6 @@
             onSelectFile(d.id);
           });
       }
->>>>>>> 5d30f507
 
       // Add expand/collapse indicators for files with components
       nodeGroups
