import React, { useEffect, useRef, useImperativeHandle, forwardRef } from 'react';
import * as d3 from 'd3';
import { RepositoryData, File } from '../../types/schema';

interface RepositoryGraphProps {
  data: RepositoryData;
  onSelectFile: (fileId: string) => void;
  selectedFile: string | null;
}

export interface RepositoryGraphHandle {
  zoomIn: () => void;
  zoomOut: () => void;
  resetView: () => void;
}

interface Node extends d3.SimulationNodeDatum {
  id: string;
  name: string;
  path: string;
  type: string;
  extension?: string | null;
  size: number;
  depth: number;
  x?: number;
  y?: number;
}

interface Link extends d3.SimulationLinkDatum<Node> {
  source: string | Node;
  target: string | Node;
  type: string;
}

const RepositoryGraph = forwardRef<RepositoryGraphHandle, RepositoryGraphProps>(
  ({ data, onSelectFile, selectedFile }, ref) => {
    const svgRef = useRef<SVGSVGElement>(null);
    const containerRef = useRef<HTMLDivElement>(null);
    const simulationRef = useRef<d3.Simulation<Node, Link> | null>(null);
    const zoomRef = useRef<d3.ZoomBehavior<SVGSVGElement, unknown> | null>(null);

    // Extension colors mapping
    const extensionColors: Record<string, string> = {
      py: '#3572A5', // Python
      js: '#f7df1e', // JavaScript
      html: '#e34c26', // HTML
      css: '#563d7c', // CSS
      md: '#083fa1', // Markdown
      json: '#292929', // JSON
      java: '#b07219', // Java
      cpp: '#f34b7d', // C++
      c: '#555555', // C
      rb: '#701516', // Ruby
      php: '#4F5D95', // PHP
      ts: '#2b7489', // TypeScript
      sh: '#89e051', // Shell
      go: '#00ADD8', // Go
      rs: '#dea584', // Rust
      swift: '#ffac45', // Swift
      kt: '#F18E33', // Kotlin
      scala: '#c22d40', // Scala
      pl: '#0298c3', // Perl
      lua: '#000080', // Lua
      r: '#198CE7', // R
    };

    // Expose methods to parent components
    useImperativeHandle(ref, () => ({
      zoomIn: () => {
        if (!svgRef.current || !zoomRef.current) return;
        const svg = d3.select(svgRef.current);
        const currentTransform = d3.zoomTransform(svg.node()!);
        svg
          .transition()
          .duration(250)
          .call(
            zoomRef.current.transform,
            d3.zoomIdentity
              .translate(currentTransform.x, currentTransform.y)
              .scale(currentTransform.k * 1.2)
          );
      },
      zoomOut: () => {
        if (!svgRef.current || !zoomRef.current) return;
        const svg = d3.select(svgRef.current);
        const currentTransform = d3.zoomTransform(svg.node()!);
        svg
          .transition()
          .duration(250)
          .call(
            zoomRef.current.transform,
            d3.zoomIdentity
              .translate(currentTransform.x, currentTransform.y)
              .scale(currentTransform.k / 1.2)
          );
      },
      resetView: () => {
        if (!svgRef.current || !zoomRef.current) return;
        const svg = d3.select(svgRef.current);
        svg.transition().duration(750).call(zoomRef.current.transform, d3.zoomIdentity);
      },
    }));

    useEffect(() => {
      if (!svgRef.current || !containerRef.current || !data) return;

      // Clear any existing visualization
      const svg = d3.select(svgRef.current);
      svg.selectAll('*').remove();

      // Set up dimensions
      const width = containerRef.current.clientWidth;
      const height = 600; // Fixed height, could be made responsive

      // Update SVG dimensions
      svg.attr('width', width).attr('height', height).attr('viewBox', [0, 0, width, height]);

      // Create a group for the graph
      const g = svg.append('g');

      // Extract nodes from files
      const nodes: Node[] = data.files.map(file => ({
        id: file.id,
        name: file.name,
        path: file.path,
        type: file.type,
        extension: file.extension,
        size: file.size,
        depth: file.depth,
      }));

      // Extract links from relationships
      const links: Link[] = data.relationships.map(rel => ({
        source: rel.source,
        target: rel.target,
        type: rel.type,
      }));

      // Create a force simulation
      const simulation = d3
        .forceSimulation<Node>(nodes)
        .force(
          'link',
          d3
            .forceLink<Node, Link>(links)
            .id(d => d.id)
            .distance(100)
        )
        .force('charge', d3.forceManyBody().strength(-300))
        .force('center', d3.forceCenter(width / 2, height / 2))
        .force(
          'collision',
          d3.forceCollide<Node>().radius(d => getNodeRadius(d) + 5)
        );

      // Save simulation to ref for potential future interactions
      simulationRef.current = simulation;

      // Create links
      const link = g
        .append('g')
        .selectAll('line')
        .data(links)
        .enter()
        .append('line')
        .attr('stroke', d => getLinkColor(d))
        .attr('stroke-opacity', 0.6)
        .attr('stroke-width', d => getLinkWidth(d));

      // Create nodes
      const node = g
        .append('g')
        .selectAll('circle')
        .data(nodes)
        .enter()
        .append('circle')
        .attr('r', d => getNodeRadius(d))
        .attr('fill', d => getNodeColor(d, extensionColors))
        .attr('stroke', '#fff')
        .attr('stroke-width', 1.5)
        .style('cursor', 'pointer')
        .on('mouseover', function (event, d) {
          d3.select(this).attr('stroke-width', 3);
        })
        .on('mouseout', function (event, d) {
          d3.select(this).attr('stroke-width', d.id === selectedFile ? 3 : 1.5);
        })
        .on('click', (event, d) => {
          event.stopPropagation();
          onSelectFile(d.id);
        })
        .call(dragBehavior(simulation));

      // Highlight selected file
      if (selectedFile) {
        node
          .filter(d => d.id === selectedFile)
          .attr('stroke-width', 3)
          .attr('stroke', '#e74c3c');
      }

      // Add node labels
      const label = g
        .append('g')
        .selectAll('text')
        .data(nodes)
        .enter()
        .append('text')
        .attr('dx', d => getNodeRadius(d) + 5)
        .attr('dy', 4)
        .text(d => d.name)
        .style('font-size', '10px')
        .style('pointer-events', 'none')
        .style('fill', '#333');

      // Add hover titles to nodes
      node.append('title').text(d => d.path);

      // Click on background to clear selection
      svg.on('click', () => {
        onSelectFile('');
      });

      // Create zoom behavior
      const zoom = d3
        .zoom<SVGSVGElement, unknown>()
        .scaleExtent([0.1, 10])
        .on('zoom', event => {
          g.attr('transform', event.transform);
        });

      // Save zoom to ref for external access
      zoomRef.current = zoom;

      svg.call(zoom);

      // Update positions on each tick
      simulation.on('tick', () => {
        link
          .attr('x1', d => (d.source as Node).x || 0)
          .attr('y1', d => (d.source as Node).y || 0)
          .attr('x2', d => (d.target as Node).x || 0)
          .attr('y2', d => (d.target as Node).y || 0);

        node.attr('cx', d => d.x || 0).attr('cy', d => d.y || 0);

        label.attr('x', d => d.x || 0).attr('y', d => d.y || 0);
      });

      // Create legend
      createLegend(svg, width, data, extensionColors);

      // Clean up on unmount
      return () => {
        if (simulationRef.current) {
          simulationRef.current.stop();
        }
      };
    }, [data, onSelectFile, selectedFile]);

    // Create a drag behavior
    const dragBehavior = (simulation: d3.Simulation<Node, Link>) => {
      return d3
        .drag<SVGCircleElement, Node>()
        .on('start', (event, d) => {
          if (!event.active) simulation.alphaTarget(0.3).restart();
          d.fx = d.x;
          d.fy = d.y;
        })
        .on('drag', (event, d) => {
          d.fx = event.x;
          d.fy = event.y;
        })
        .on('end', (event, d) => {
          if (!event.active) simulation.alphaTarget(0);
          d.fx = null;
          d.fy = null;
        });
    };

    // Helper functions
    const getNodeRadius = (node: Node) => {
      if (node.type === 'directory') {
        return 10; // Fixed size for directories
      }

      // Scale file size to a reasonable radius
      const minRadius = 5;
      const maxRadius = 15;
      const baseRadius = node.size ? Math.sqrt(node.size) / 15 : minRadius;

      return Math.max(minRadius, Math.min(maxRadius, baseRadius));
    };

    const getLinkWidth = (link: Link) => {
      switch (link.type) {
        case 'import':
        case 'imports_component':
          return 2;
        case 'call':
        case 'calls':
          return 2.5;
        case 'contains':
          return 1;
        default:
          return 1.5;
      }
    };
    
    const getLinkColor = (link: Link) => {
      switch (link.type) {
        case 'import':
          return '#3498db';  // Blue color for file-level imports
        case 'imports_component':
          return '#9b59b6';  // Purple color for component-level imports
        case 'call':
        case 'calls':
          return '#e74c3c';  // Red color for function calls
        case 'contains':
          return '#95a5a6';  // Gray color for containment relationships
        default:
          return '#95a5a6';  // Default gray color
      }
    };

    const getNodeColor = (node: Node, colors: Record<string, string>) => {
      // Directories have a different color
      if (node.type === 'directory') {
        return '#7f8c8d';
      }

      // Files are colored by extension
      if (node.extension && colors[node.extension]) {
        return colors[node.extension];
      }

      // Default color for unknown file types
      return '#aaaaaa';
    };

    const createLegend = (
      svg: d3.Selection<SVGSVGElement, unknown, null, undefined>,
      width: number,
      data: RepositoryData,
      colors: Record<string, string>
    ) => {
      // Only show extensions that were actually in the data
      const usedExtensions = new Set<string>();
      data.files.forEach(file => {
        if (file.extension) {
          usedExtensions.add(file.extension);
        }
      });

<<<<<<< HEAD
      // Get relation types used in the data
      const usedRelationTypes = new Set<string>();
      data.relationships.forEach(rel => {
        usedRelationTypes.add(rel.type);
      });

      // Create legend group
      const legendGroup = svg.append('g')
        .attr('transform', `translate(20, 20)`);
      
      // Title for node types
      legendGroup.append('text')
        .attr('x', 0)
        .attr('y', 0)
        .text('Node Types')
        .style('font-size', '14px')
        .style('font-weight', 'bold')
        .style('fill', '#333');
=======
      const legendGroup = svg.append('g').attr('transform', `translate(20, 20)`);
>>>>>>> 785db7cd

      // Add directory type
      legendGroup
        .append('circle')
        .attr('cx', 10)
        .attr('cy', 20)
        .attr('r', 6)
        .attr('fill', '#7f8c8d');

      legendGroup
        .append('text')
        .attr('x', 20)
        .attr('y', 24)
        .text('Directory')
        .style('font-size', '12px')
        .style('fill', '#333');

      // Add file types
      let index = 1;
      for (const ext of usedExtensions) {
        if (colors[ext]) {
          legendGroup
            .append('circle')
            .attr('cx', 10 + Math.floor(index / 10) * 100)
            .attr('cy', 20 + (index % 10) * 20)
            .attr('r', 6)
            .attr('fill', colors[ext]);

          legendGroup
            .append('text')
            .attr('x', 20 + Math.floor(index / 10) * 100)
            .attr('y', 24 + (index % 10) * 20)
            .text(`.${ext}`)
            .style('font-size', '12px')
            .style('fill', '#333');

          index++;
        }
      }

      // Add "Other" type
      legendGroup
        .append('circle')
        .attr('cx', 10 + Math.floor(index / 10) * 100)
        .attr('cy', 20 + (index % 10) * 20)
        .attr('r', 6)
        .attr('fill', '#aaaaaa');

      legendGroup
        .append('text')
        .attr('x', 20 + Math.floor(index / 10) * 100)
        .attr('y', 24 + (index % 10) * 20)
        .text('Other')
        .style('font-size', '12px')
        .style('fill', '#333');
        
      // Find maximum Y position used by node type legend
      const nodeTypeHeight = 24 + (Math.min(index + 1, 10) * 20);
      
      // Title for relationship types with some spacing
      legendGroup.append('text')
        .attr('x', 0)
        .attr('y', nodeTypeHeight + 30)
        .text('Relationship Types')
        .style('font-size', '14px')
        .style('font-weight', 'bold')
        .style('fill', '#333');
        
      // Link legend entries
      const relationshipTypes = [
        { type: 'contains', color: '#95a5a6', label: 'Contains' },
        { type: 'import', color: '#3498db', label: 'File Import' },
        { type: 'imports_component', color: '#9b59b6', label: 'Component Import' },
        { type: 'call', color: '#e74c3c', label: 'Function Call' }
      ];
      
      // Only show relationship types that are present in the data
      const filteredRelationships = relationshipTypes.filter(
        rel => usedRelationTypes.has(rel.type) || rel.type === 'imports_component'
      );
      
      // Add relationship legend
      filteredRelationships.forEach((rel, i) => {
        // Draw a small line instead of a circle for links
        legendGroup.append('line')
          .attr('x1', 0)
          .attr('y1', nodeTypeHeight + 50 + (i * 20))
          .attr('x2', 20)
          .attr('y2', nodeTypeHeight + 50 + (i * 20))
          .attr('stroke', rel.color)
          .attr('stroke-width', rel.type === 'contains' ? 1 : 2);
          
        legendGroup.append('text')
          .attr('x', 30)
          .attr('y', nodeTypeHeight + 54 + (i * 20))
          .text(rel.label)
          .style('font-size', '12px')
          .style('fill', '#333');
      });
    };

    return (
      <div ref={containerRef} className="w-full h-[600px] relative">
        <svg ref={svgRef} className="w-full h-full bg-white"></svg>
      </div>
    );
  }
);

export default RepositoryGraph;<|MERGE_RESOLUTION|>--- conflicted
+++ resolved
@@ -352,7 +352,6 @@
         }
       });
 
-<<<<<<< HEAD
       // Get relation types used in the data
       const usedRelationTypes = new Set<string>();
       data.relationships.forEach(rel => {
@@ -360,20 +359,17 @@
       });
 
       // Create legend group
-      const legendGroup = svg.append('g')
-        .attr('transform', `translate(20, 20)`);
+      const legendGroup = svg.append('g').attr('transform', `translate(20, 20)`);
       
       // Title for node types
-      legendGroup.append('text')
+      legendGroup
+        .append('text')
         .attr('x', 0)
         .attr('y', 0)
         .text('Node Types')
         .style('font-size', '14px')
         .style('font-weight', 'bold')
         .style('fill', '#333');
-=======
-      const legendGroup = svg.append('g').attr('transform', `translate(20, 20)`);
->>>>>>> 785db7cd
 
       // Add directory type
       legendGroup
@@ -434,7 +430,8 @@
       const nodeTypeHeight = 24 + (Math.min(index + 1, 10) * 20);
       
       // Title for relationship types with some spacing
-      legendGroup.append('text')
+      legendGroup
+        .append('text')
         .attr('x', 0)
         .attr('y', nodeTypeHeight + 30)
         .text('Relationship Types')
@@ -458,7 +455,8 @@
       // Add relationship legend
       filteredRelationships.forEach((rel, i) => {
         // Draw a small line instead of a circle for links
-        legendGroup.append('line')
+        legendGroup
+          .append('line')
           .attr('x1', 0)
           .attr('y1', nodeTypeHeight + 50 + (i * 20))
           .attr('x2', 20)
@@ -466,7 +464,8 @@
           .attr('stroke', rel.color)
           .attr('stroke-width', rel.type === 'contains' ? 1 : 2);
           
-        legendGroup.append('text')
+        legendGroup
+          .append('text')
           .attr('x', 30)
           .attr('y', nodeTypeHeight + 54 + (i * 20))
           .text(rel.label)
