--- conflicted
+++ resolved
@@ -38,12 +38,7 @@
     const containerRef = useRef<HTMLDivElement>(null);
     const simulationRef = useRef<d3.Simulation<Node, Link> | null>(null);
     const zoomRef = useRef<d3.ZoomBehavior<SVGSVGElement, unknown> | null>(null);
-<<<<<<< HEAD
     const resizeObserverRef = useRef<ResizeObserver | null>(null);
-    
-=======
-
->>>>>>> 785db7cd
     // Extension colors mapping
     const extensionColors: Record<string, string> = {
       py: '#3572A5', // Python
@@ -174,16 +169,12 @@
         )
         .force('charge', d3.forceManyBody().strength(-300))
         .force('center', d3.forceCenter(width / 2, height / 2))
-<<<<<<< HEAD
-        .force('collision', d3.forceCollide<Node>().radius(d => getNodeRadius(d) + 5))
-        .alpha(1)  // Start with a high alpha
-        .alphaDecay(0.02); // Faster decay for quicker initial stabilization
-=======
         .force(
           'collision',
           d3.forceCollide<Node>().radius(d => getNodeRadius(d) + 5)
-        );
->>>>>>> 785db7cd
+        )
+        .alpha(1)  // Start with a high alpha
+        .alphaDecay(0.02); // Faster decay for quicker initial stabilization
 
       // Save simulation to ref for potential future interactions
       simulationRef.current = simulation;
@@ -222,25 +213,17 @@
         .attr('stroke', '#fff')
         .attr('stroke-width', 1.5)
         .style('cursor', 'pointer')
-<<<<<<< HEAD
-        .on('mouseover', function(event, d) {
+        .on('mouseover', function (event, d) {
           d3.select(this)
             .attr('stroke', '#e74c3c')
             .attr('stroke-width', 3);
         })
-        .on('mouseout', function(event, d) {
+        .on('mouseout', function (event, d) {
           if (d.id !== selectedFile) {
             d3.select(this)
               .attr('stroke', '#fff')
               .attr('stroke-width', 1.5);
           }
-=======
-        .on('mouseover', function (event, d) {
-          d3.select(this).attr('stroke-width', 3);
-        })
-        .on('mouseout', function (event, d) {
-          d3.select(this).attr('stroke-width', d.id === selectedFile ? 3 : 1.5);
->>>>>>> 785db7cd
         })
         .on('click', (event, d) => {
           event.stopPropagation();
