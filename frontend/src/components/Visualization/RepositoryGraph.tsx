--- conflicted
+++ resolved
@@ -221,12 +221,8 @@
       // Create node groups (to hold both circles and expand/collapse indicators)
       const nodeGroups = g
         .append('g')
-<<<<<<< HEAD
+        .attr('class', 'nodes')
         .selectAll('g')
-=======
-        .attr('class', 'nodes')
-        .selectAll('circle')
->>>>>>> 92ebd48a
         .data(nodes)
         .enter()
         .append('g')
@@ -348,10 +344,7 @@
         svg.on('.zoom', null);
         svg.on('click', null);
       };
-<<<<<<< HEAD
     }, [data, onSelectFile, selectedFile, expandedFiles]);
-=======
-    }, [data]);
 
     // Separate effect for handling selection highlighting
     useEffect(() => {
@@ -376,7 +369,6 @@
           .attr('stroke-width', 3);
       }
     }, [selectedFile, data]);
->>>>>>> 92ebd48a
 
     // Create a drag behavior
     const dragBehavior = (simulation: d3.Simulation<Node, Link>) => {
