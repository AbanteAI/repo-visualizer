import React, {
  useEffect,
  useRef,
  useImperativeHandle,
  forwardRef,
  useState,
  useCallback,
} from 'react';
import * as d3 from 'd3';
import { RepositoryData } from '../../types/schema';

interface RepositoryGraphProps {
  data: RepositoryData;
  onSelectFile: (fileId: string | null) => void;
  selectedFile: string | null;
  referenceWeight: number;
  filesystemWeight: number;
}

export interface RepositoryGraphHandle {
  zoomIn: () => void;
  zoomOut: () => void;
  resetView: () => void;
}

interface Node extends d3.SimulationNodeDatum {
  id: string;
  name: string;
  path: string;
  type: string;
  extension?: string | null;
  size: number;
  depth: number;
  expanded?: boolean;
  parentId?: string;
  x?: number;
  y?: number;
}

interface Link extends d3.SimulationLinkDatum<Node> {
  source: string | Node;
  target: string | Node;
  type: string;
  weight?: number;
  originalStrength?: number;
}

const RepositoryGraph = forwardRef<RepositoryGraphHandle, RepositoryGraphProps>(
  ({ data, onSelectFile, selectedFile, referenceWeight, filesystemWeight }, ref) => {
    const svgRef = useRef<SVGSVGElement>(null);
    const containerRef = useRef<HTMLDivElement>(null);
    const simulationRef = useRef<d3.Simulation<Node, Link> | null>(null);
    const zoomRef = useRef<d3.ZoomBehavior<SVGSVGElement, unknown> | null>(null);
    const [expandedFiles, setExpandedFiles] = useState<Set<string>>(new Set());

    // Stabilize the onSelectFile function to prevent unnecessary re-renders
    const stableOnSelectFile = useCallback(
      (fileId: string | null) => {
        onSelectFile(fileId);
      },
      [onSelectFile]
    );

    // Function to toggle node expansion
    const toggleNodeExpansion = useCallback((fileId: string) => {
      setExpandedFiles(prev => {
        const next = new Set(prev);
        if (next.has(fileId)) {
          next.delete(fileId);
        } else {
          next.add(fileId);
        }
        return next;
      });
    }, []);

    // Helper function to check if a file has components
    const hasComponents = useCallback(
      (fileId: string): boolean => {
        const file = data.files.find(f => f.id === fileId);
        return file ? file.components && file.components.length > 0 : false;
      },
      [data.files]
    );

    // Extension colors mapping
    const extensionColors: Record<string, string> = {
      py: '#3572A5', // Python
      js: '#f7df1e', // JavaScript
      html: '#e34c26', // HTML
      css: '#563d7c', // CSS
      md: '#083fa1', // Markdown
      json: '#292929', // JSON
      java: '#b07219', // Java
      cpp: '#f34b7d', // C++
      c: '#555555', // C
      rb: '#701516', // Ruby
      php: '#4F5D95', // PHP
      ts: '#2b7489', // TypeScript
      sh: '#89e051', // Shell
      go: '#00ADD8', // Go
      rs: '#dea584', // Rust
      swift: '#ffac45', // Swift
      kt: '#F18E33', // Kotlin
      scala: '#c22d40', // Scala
      pl: '#0298c3', // Perl
      lua: '#000080', // Lua
      r: '#198CE7', // R
    };

    // Expose methods to parent components
    useImperativeHandle(ref, () => ({
      zoomIn: () => {
        if (!svgRef.current || !zoomRef.current) return;
        const svg = d3.select(svgRef.current);
        const currentTransform = d3.zoomTransform(svg.node()!);
        svg
          .transition()
          .duration(250)
          .call(
            zoomRef.current.transform,
            d3.zoomIdentity
              .translate(currentTransform.x, currentTransform.y)
              .scale(currentTransform.k * 1.2)
          );
      },
      zoomOut: () => {
        if (!svgRef.current || !zoomRef.current) return;
        const svg = d3.select(svgRef.current);
        const currentTransform = d3.zoomTransform(svg.node()!);
        svg
          .transition()
          .duration(250)
          .call(
            zoomRef.current.transform,
            d3.zoomIdentity
              .translate(currentTransform.x, currentTransform.y)
              .scale(currentTransform.k / 1.2)
          );
      },
      resetView: () => {
        if (!svgRef.current || !zoomRef.current) return;
        const svg = d3.select(svgRef.current);
        svg.transition().duration(750).call(zoomRef.current.transform, d3.zoomIdentity);
      },
    }));

    // Initial setup effect - runs when data changes
    useEffect(() => {
      if (!svgRef.current || !containerRef.current || !data) return;

      // Clear any existing visualization
      const svg = d3.select(svgRef.current);
      svg.selectAll('*').remove();

      // Set up dimensions
      const width = containerRef.current.clientWidth;
      const height = 600; // Fixed height, could be made responsive

      // Update SVG dimensions
      svg.attr('width', width).attr('height', height).attr('viewBox', [0, 0, width, height]);

      // Create a group for the graph
      const g = svg.append('g');

      // Extract nodes from files and their components
      const nodes: Node[] = [];

      // Add file and directory nodes
      data.files.forEach(file => {
        // Only add file-level nodes (not components as separate nodes)
        if (file.type === 'file' || file.type === 'directory') {
          nodes.push({
            id: file.id,
            name: file.name,
            path: file.path,
            type: file.type,
            extension: file.extension,
            size: file.size,
            depth: file.depth,
            expanded: expandedFiles.has(file.id),
          });

          // Add component nodes only if file is expanded
          if (expandedFiles.has(file.id) && file.components) {
            file.components.forEach(component => {
              nodes.push({
                id: component.id,
                name: component.name,
                path: file.path,
                type: component.type,
                extension: file.extension,
                size: 0, // Components don't have file size
                depth: file.depth + 1,
                parentId: file.id,
              });

              // Add nested component nodes recursively
              const addNestedComponents = (comp: any, currentDepth: number, parentId: string) => {
                if (comp.components) {
                  comp.components.forEach((nestedComp: any) => {
                    nodes.push({
                      id: nestedComp.id,
                      name: nestedComp.name,
                      path: file.path,
                      type: nestedComp.type,
                      extension: file.extension,
                      size: 0,
                      depth: currentDepth + 1,
                      parentId: parentId,
                    });
                    addNestedComponents(nestedComp, currentDepth + 1, parentId);
                  });
                }
              };
              addNestedComponents(component, file.depth + 1, file.id);
            });
          }
        }
      });

<<<<<<< HEAD
      // Extract links from relationships, but only for visible nodes
      const nodeIds = new Set(nodes.map(n => n.id));
      const links: Link[] = data.relationships
        .filter(rel => nodeIds.has(rel.source) && nodeIds.has(rel.target))
        .map(rel => ({
          source: rel.source,
          target: rel.target,
          type: rel.type,
        }));
=======
      // Create initial links with current weights
      const createLinks = () => {
        return data.relationships
          .map(rel => {
            let weight = 0;

            // Apply weights based on connection type
            if (rel.type === 'filesystem_proximity') {
              weight = filesystemWeight / 100;
            } else if (rel.type === 'import' || rel.type === 'call' || rel.type === 'contains') {
              weight = referenceWeight / 100;
            } else {
              // Other relationship types get reference weight
              weight = referenceWeight / 100;
            }

            return {
              source: rel.source,
              target: rel.target,
              type: rel.type,
              weight: weight,
              originalStrength: rel.strength || 1,
            };
          })
          .filter(link => link.weight > 0); // Only include links with non-zero weight
      };

      const links = createLinks();
>>>>>>> 875ad4ab

      // Create a force simulation
      const simulation = d3
        .forceSimulation<Node>(nodes)
        .force(
          'link',
          d3
            .forceLink<Node, Link>(links)
            .id(d => d.id)
            .distance(d => {
              // Adjust distance based on connection type and weight
              const baseDistance = 100;
              const weight = d.weight || 0;
              const strength = d.originalStrength || 1;

              if (d.type === 'filesystem_proximity') {
                // Filesystem connections should be closer
                return baseDistance * (1 - weight * 0.5) * (1 / strength);
              } else if (d.type === 'contains') {
                // Containment relationships should be very close
                return baseDistance * 0.3 * (1 - weight * 0.3);
              } else {
                // Reference connections
                return baseDistance * (1 - weight * 0.3);
              }
            })
            .strength(d => {
              // Adjust strength based on weight
              const baseStrength = 1;
              const weight = d.weight || 0;
              const strength = d.originalStrength || 1;

              return baseStrength * weight * strength;
            })
        )
        .force('charge', d3.forceManyBody().strength(-300))
        .force('center', d3.forceCenter(width / 2, height / 2))
        .force(
          'collision',
          d3.forceCollide<Node>().radius(d => getNodeRadius(d) + 5)
        );

      // Save simulation to ref for potential future interactions
      simulationRef.current = simulation;

      // Create links
      const link = g
        .append('g')
        .selectAll('line')
        .data(links)
        .enter()
        .append('line')
        .attr('stroke', d => getLinkColor(d))
        .attr('stroke-opacity', d => 0.2 + (d.weight || 0) * 0.6)
        .attr('stroke-width', d => getLinkWidth(d));

      // Create node groups (to hold both circles and expand/collapse indicators)
      const nodeGroups = g
        .append('g')
        .attr('class', 'nodes')
        .selectAll('g')
        .data(nodes)
        .enter()
        .append('g')
        .style('cursor', 'pointer')
        .call(dragBehavior(simulation));

      // Create circles for nodes
      const node = nodeGroups
        .append('circle')
        .attr('class', 'node')
        .attr('r', d => getNodeRadius(d))
        .attr('fill', d => getNodeColor(d, extensionColors))
        .attr('stroke', '#fff')
        .attr('stroke-width', 1.5)
        .on('mouseover', function (event, d) {
          d3.select(this).attr('stroke-width', 3);
        })
        .on('mouseout', function (event, d) {
          // Reset to default hover state, but preserve selection highlighting
          const isSelected = d3.select(this).attr('stroke') === '#e74c3c';
          d3.select(this).attr('stroke-width', isSelected ? 3 : 1.5);
        })
        .on('click', (event, d) => {
          event.stopPropagation();
          stableOnSelectFile(d.id);
        });

      // Add expand/collapse indicators for files with components
      const expandIcons = nodeGroups
        .filter(d => d.type === 'file' && hasComponents(d.id))
        .append('text')
        .attr('x', 0)
        .attr('y', -12)
        .attr('text-anchor', 'middle')
        .attr('font-size', '12px')
        .attr('font-weight', 'bold')
        .attr('fill', '#333')
        .text(d => (d.expanded ? '−' : '+'))
        .style('pointer-events', 'none');

      // Add click handler for expand/collapse
      nodeGroups
        .filter(d => d.type === 'file' && hasComponents(d.id))
        .on('dblclick', (event, d) => {
          event.stopPropagation();
          toggleNodeExpansion(d.id);
        });

      // Add node labels
      const label = nodeGroups
        .append('text')
        .attr('dx', d => getNodeRadius(d) + 5)
        .attr('dy', 4)
        .text(d => d.name)
        .style('font-size', '10px')
        .style('pointer-events', 'none')
        .style('fill', '#333');

      // Add hover titles to nodes
      nodeGroups.append('title').text(d => d.path);

      // Click on background to clear selection
      svg.on('click', () => {
        stableOnSelectFile(null);
      });

      // Create zoom behavior
      const zoom = d3
        .zoom<SVGSVGElement, unknown>()
        .scaleExtent([0.1, 10])
        .on('zoom', event => {
          g.attr('transform', event.transform);
        });

      // Save zoom to ref for external access
      zoomRef.current = zoom;

      svg.call(zoom);

      // Update positions on each tick
      simulation.on('tick', () => {
        link
          .attr('x1', d => (d.source as Node).x || 0)
          .attr('y1', d => (d.source as Node).y || 0)
          .attr('x2', d => (d.target as Node).x || 0)
          .attr('y2', d => (d.target as Node).y || 0);

        nodeGroups.attr('transform', d => `translate(${d.x || 0}, ${d.y || 0})`);
      });

      // Create legend
      createLegend(svg, width, data, extensionColors);

      // Store references for weight updates
      (simulation as any).__linkSelection = link;
      (simulation as any).__nodeSelection = node;

      // Clean up on unmount
      return () => {
        if (simulationRef.current) {
          simulationRef.current.stop();
        }
        // Clean up event listeners
        svg.on('.zoom', null);
        svg.on('click', null);
      };
    }, [data, expandedFiles, stableOnSelectFile, toggleNodeExpansion, hasComponents]);

    // Separate effect for handling selection highlighting
    useEffect(() => {
      if (!svgRef.current || !data) return;

      const svg = d3.select(svgRef.current);
      const nodes = svg.selectAll('circle.node');

      // Only proceed if nodes exist
      if (nodes.empty()) return;

      // Reset all nodes to default stroke
      nodes.attr('stroke', '#fff').attr('stroke-width', 1.5);

      // Highlight selected file
      if (selectedFile) {
        nodes
          .filter(function (d) {
            return d && typeof d === 'object' && 'id' in d && d.id === selectedFile;
          })
          .attr('stroke', '#e74c3c')
          .attr('stroke-width', 3);
      }
    }, [selectedFile, data, expandedFiles]);

    // Weight update effect - runs when weights change
    useEffect(() => {
      if (!simulationRef.current || !data) return;

      const simulation = simulationRef.current;
      const linkSelection = (simulation as any).__linkSelection;

      if (!linkSelection) return;

      // Calculate current centroid before changes
      const nodes = simulation.nodes();
      const centroidBefore = {
        x: d3.mean(nodes, d => d.x || 0) || 0,
        y: d3.mean(nodes, d => d.y || 0) || 0,
      };

      // Recreate links with new weights
      const updatedLinks = data.relationships
        .map(rel => {
          let weight = 0;

          // Apply weights based on connection type
          if (rel.type === 'filesystem_proximity') {
            weight = filesystemWeight / 100;
          } else if (rel.type === 'import' || rel.type === 'call' || rel.type === 'contains') {
            weight = referenceWeight / 100;
          } else {
            // Other relationship types get reference weight
            weight = referenceWeight / 100;
          }

          return {
            source: rel.source,
            target: rel.target,
            type: rel.type,
            weight: weight,
            originalStrength: rel.strength || 1,
          };
        })
        .filter(link => link.weight > 0);

      // Update the force simulation with new link data
      const linkForce = simulation.force('link') as d3.ForceLink<Node, Link>;
      linkForce
        .links(updatedLinks)
        .distance(d => {
          const baseDistance = 100;
          const weight = d.weight || 0;
          const strength = d.originalStrength || 1;

          if (d.type === 'filesystem_proximity') {
            return baseDistance * (1 - weight * 0.5) * (1 / strength);
          } else if (d.type === 'contains') {
            return baseDistance * 0.3 * (1 - weight * 0.3);
          } else {
            return baseDistance * (1 - weight * 0.3);
          }
        })
        .strength(d => {
          const baseStrength = 1;
          const weight = d.weight || 0;
          const strength = d.originalStrength || 1;

          return baseStrength * weight * strength;
        });

      // Update link visual properties
      linkSelection
        .data(updatedLinks)
        .attr('stroke', (d: Link) => getLinkColor(d))
        .attr('stroke-opacity', (d: Link) => 0.2 + (d.weight || 0) * 0.6)
        .attr('stroke-width', (d: Link) => getLinkWidth(d));

      // Update center force to maintain current centroid
      const centerForce = simulation.force('center') as d3.ForceCenter<Node>;
      centerForce.x(centroidBefore.x).y(centroidBefore.y);

      // Restart simulation with smooth animation
      simulation.alpha(0.3).restart();
    }, [referenceWeight, filesystemWeight, data]);

    // Create a drag behavior
    const dragBehavior = (simulation: d3.Simulation<Node, Link>) => {
      return d3
        .drag<SVGGElement, Node>()
        .on('start', (event, d) => {
          if (!event.active) simulation.alphaTarget(0.3).restart();
          d.fx = d.x;
          d.fy = d.y;
        })
        .on('drag', (event, d) => {
          d.fx = event.x;
          d.fy = event.y;
        })
        .on('end', (event, d) => {
          if (!event.active) simulation.alphaTarget(0);
          d.fx = null;
          d.fy = null;
        });
    };

    // Helper functions
    const getNodeRadius = (node: Node) => {
      if (node.type === 'directory') {
        return 10; // Fixed size for directories
      }

      // Components are smaller than files
      if (node.type === 'class' || node.type === 'function' || node.type === 'method') {
        return 6;
      }

      // Scale file size to a reasonable radius
      const minRadius = 5;
      const maxRadius = 15;
      const baseRadius = node.size ? Math.sqrt(node.size) / 15 : minRadius;

      return Math.max(minRadius, Math.min(maxRadius, baseRadius));
    };

    const getLinkWidth = (link: Link) => {
      const baseWidth = (() => {
        switch (link.type) {
          case 'import':
          case 'call':
            return 2;
          case 'contains':
            return 1;
          case 'filesystem_proximity':
            return 1.5;
          default:
            return 1.5;
        }
      })();

      // Scale width by weight
      const weight = link.weight || 0;
      return baseWidth * (0.5 + weight * 0.5);
    };

    const getLinkColor = (link: Link) => {
      switch (link.type) {
        case 'filesystem_proximity':
          return '#e74c3c'; // Red for filesystem connections
        case 'import':
        case 'call':
<<<<<<< HEAD
        case 'calls':
          return 2;
=======
          return '#3498db'; // Blue for reference connections
>>>>>>> 875ad4ab
        case 'contains':
          return '#95a5a6'; // Gray for containment
        default:
          return '#95a5a6';
      }
    };

    const getNodeColor = (node: Node, colors: Record<string, string>) => {
      // Directories have a different color
      if (node.type === 'directory') {
        return '#7f8c8d';
      }

      // Components have different colors based on type
      if (node.type === 'class') {
        return '#e67e22';
      }
      if (node.type === 'function') {
        return '#3498db';
      }
      if (node.type === 'method') {
        return '#9b59b6';
      }

      // Files are colored by extension
      if (node.extension && colors[node.extension]) {
        return colors[node.extension];
      }

      // Default color for unknown file types
      return '#aaaaaa';
    };

    const createLegend = (
      svg: d3.Selection<SVGSVGElement, unknown, null, undefined>,
      width: number,
      data: RepositoryData,
      colors: Record<string, string>
    ) => {
      // Only show extensions that were actually in the data
      const usedExtensions = new Set<string>();
      data.files.forEach(file => {
        if (file.extension) {
          usedExtensions.add(file.extension);
        }
      });

      const legendGroup = svg.append('g').attr('transform', `translate(20, 20)`);

      // Add directory type
      legendGroup
        .append('circle')
        .attr('class', 'legend-item')
        .attr('cx', 10)
        .attr('cy', 10)
        .attr('r', 6)
        .attr('fill', '#7f8c8d');

      legendGroup
        .append('text')
        .attr('x', 20)
        .attr('y', 14)
        .text('Directory')
        .style('font-size', '12px')
        .style('fill', '#333');

      // Add file types
      let index = 1;
      for (const ext of usedExtensions) {
        if (colors[ext]) {
          legendGroup
            .append('circle')
            .attr('class', 'legend-item')
            .attr('cx', 10 + Math.floor(index / 10) * 100)
            .attr('cy', 10 + (index % 10) * 20)
            .attr('r', 6)
            .attr('fill', colors[ext]);

          legendGroup
            .append('text')
            .attr('x', 20 + Math.floor(index / 10) * 100)
            .attr('y', 14 + (index % 10) * 20)
            .text(`.${ext}`)
            .style('font-size', '12px')
            .style('fill', '#333');

          index++;
        }
      }

      // Add "Other" type
      legendGroup
        .append('circle')
        .attr('class', 'legend-item')
        .attr('cx', 10 + Math.floor(index / 10) * 100)
        .attr('cy', 10 + (index % 10) * 20)
        .attr('r', 6)
        .attr('fill', '#aaaaaa');

      legendGroup
        .append('text')
        .attr('x', 20 + Math.floor(index / 10) * 100)
        .attr('y', 14 + (index % 10) * 20)
        .text('Other')
        .style('font-size', '12px')
        .style('fill', '#333');

      // Add component types
      index++;
      const componentTypes = [
        { type: 'class', color: '#e67e22' },
        { type: 'function', color: '#3498db' },
        { type: 'method', color: '#9b59b6' },
      ];

      componentTypes.forEach(({ type, color }) => {
        legendGroup
          .append('circle')
          .attr('cx', 10 + Math.floor(index / 10) * 100)
          .attr('cy', 10 + (index % 10) * 20)
          .attr('r', 6)
          .attr('fill', color);

        legendGroup
          .append('text')
          .attr('x', 20 + Math.floor(index / 10) * 100)
          .attr('y', 14 + (index % 10) * 20)
          .text(type)
          .style('font-size', '12px')
          .style('fill', '#333');

        index++;
      });
    };

    return (
      <div ref={containerRef} className="w-full h-[600px] relative">
        <svg ref={svgRef} className="w-full h-full bg-white"></svg>
      </div>
    );
  }
);

export default RepositoryGraph;<|MERGE_RESOLUTION|>--- conflicted
+++ resolved
@@ -219,20 +219,11 @@
         }
       });
 
-<<<<<<< HEAD
-      // Extract links from relationships, but only for visible nodes
+      // Create initial links with current weights, but only for visible nodes
       const nodeIds = new Set(nodes.map(n => n.id));
-      const links: Link[] = data.relationships
-        .filter(rel => nodeIds.has(rel.source) && nodeIds.has(rel.target))
-        .map(rel => ({
-          source: rel.source,
-          target: rel.target,
-          type: rel.type,
-        }));
-=======
-      // Create initial links with current weights
       const createLinks = () => {
         return data.relationships
+          .filter(rel => nodeIds.has(rel.source) && nodeIds.has(rel.target))
           .map(rel => {
             let weight = 0;
 
@@ -258,7 +249,6 @@
       };
 
       const links = createLinks();
->>>>>>> 875ad4ab
 
       // Create a force simulation
       const simulation = d3
@@ -592,18 +582,26 @@
       return baseWidth * (0.5 + weight * 0.5);
     };
 
+    const getLinkWidth = (link: Link) => {
+      switch (link.type) {
+        case 'import':
+        case 'call':
+        case 'calls':
+          return 2;
+        case 'contains':
+          return 1;
+        default:
+          return 1.5;
+      }
+    };
+
     const getLinkColor = (link: Link) => {
       switch (link.type) {
         case 'filesystem_proximity':
           return '#e74c3c'; // Red for filesystem connections
         case 'import':
         case 'call':
-<<<<<<< HEAD
-        case 'calls':
-          return 2;
-=======
           return '#3498db'; // Blue for reference connections
->>>>>>> 875ad4ab
         case 'contains':
           return '#95a5a6'; // Gray for containment
         default:
