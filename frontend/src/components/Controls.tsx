import React from 'react';

interface ControlsProps {
  onZoomIn: () => void;
  onZoomOut: () => void;
  onReset: () => void;
  onFullscreen: () => void;
  isFullscreen: boolean;
  referenceWeight: number;
  filesystemWeight: number;
  semanticWeight: number;
  onReferenceWeightChange: (weight: number) => void;
  onFilesystemWeightChange: (weight: number) => void;
<<<<<<< HEAD
  // Node sizing controls
  fileSizeWeight: number;
  commitCountWeight: number;
  recencyWeight: number;
  identifiersWeight: number;
  referencesWeight: number;
  onFileSizeWeightChange: (weight: number) => void;
  onCommitCountWeightChange: (weight: number) => void;
  onRecencyWeightChange: (weight: number) => void;
  onIdentifiersWeightChange: (weight: number) => void;
  onReferencesWeightChange: (weight: number) => void;
=======
  onSemanticWeightChange: (weight: number) => void;
>>>>>>> a5f3da2a
}

const Controls: React.FC<ControlsProps> = ({
  onZoomIn,
  onZoomOut,
  onReset,
  onFullscreen,
  isFullscreen,
  referenceWeight,
  filesystemWeight,
  semanticWeight,
  onReferenceWeightChange,
  onFilesystemWeightChange,
<<<<<<< HEAD
  // Node sizing controls
  fileSizeWeight,
  commitCountWeight,
  recencyWeight,
  identifiersWeight,
  referencesWeight,
  onFileSizeWeightChange,
  onCommitCountWeightChange,
  onRecencyWeightChange,
  onIdentifiersWeightChange,
  onReferencesWeightChange,
=======
  onSemanticWeightChange,
>>>>>>> a5f3da2a
}) => {
  return (
    <div className="flex flex-col gap-4 p-4">
      {/* Zoom Controls */}
      <div className="flex justify-center gap-2">
        <button
          onClick={onZoomIn}
          className="bg-blue-600 text-white py-1 px-3 rounded text-sm hover:bg-blue-700 transition-colors"
        >
          Zoom In
        </button>
        <button
          onClick={onZoomOut}
          className="bg-blue-600 text-white py-1 px-3 rounded text-sm hover:bg-blue-700 transition-colors"
        >
          Zoom Out
        </button>
        <button
          onClick={onReset}
          className="bg-blue-600 text-white py-1 px-3 rounded text-sm hover:bg-blue-700 transition-colors"
        >
          Reset View
        </button>
        <button
          onClick={onFullscreen}
          className="bg-blue-600 text-white py-1 px-3 rounded text-sm hover:bg-blue-700 transition-colors"
        >
          {isFullscreen ? 'Exit Fullscreen' : 'Fullscreen'}
        </button>
      </div>

      {/* Connection Weight Controls */}
      <div className="flex justify-center gap-6">
        <div className="flex flex-col items-center gap-2">
          <label className="text-sm font-medium text-gray-700">Reference Connections</label>
          <div className="flex items-center gap-2">
            <span className="text-xs text-gray-500">0</span>
            <input
              type="range"
              min="0"
              max="100"
              value={referenceWeight}
              onChange={e => onReferenceWeightChange(Number(e.target.value))}
              className="w-32 h-2 bg-gray-200 rounded-lg appearance-none cursor-pointer"
            />
            <span className="text-xs text-gray-500">100</span>
          </div>
          <span className="text-xs text-gray-600">{referenceWeight}%</span>
        </div>

        <div className="flex flex-col items-center gap-2">
          <label className="text-sm font-medium text-gray-700">Filesystem Connections</label>
          <div className="flex items-center gap-2">
            <span className="text-xs text-gray-500">0</span>
            <input
              type="range"
              min="0"
              max="100"
              value={filesystemWeight}
              onChange={e => onFilesystemWeightChange(Number(e.target.value))}
              className="w-32 h-2 bg-gray-200 rounded-lg appearance-none cursor-pointer"
            />
            <span className="text-xs text-gray-500">100</span>
          </div>
          <span className="text-xs text-gray-600">{filesystemWeight}%</span>
        </div>

        <div className="flex flex-col items-center gap-2">
          <label className="text-sm font-medium text-gray-700">Semantic Connections</label>
          <div className="flex items-center gap-2">
            <span className="text-xs text-gray-500">0</span>
            <input
              type="range"
              min="0"
              max="100"
              value={semanticWeight}
              onChange={e => onSemanticWeightChange(Number(e.target.value))}
              className="w-32 h-2 bg-gray-200 rounded-lg appearance-none cursor-pointer"
            />
            <span className="text-xs text-gray-500">100</span>
          </div>
          <span className="text-xs text-gray-600">{semanticWeight}%</span>
        </div>
      </div>

      {/* Node Sizing Controls */}
      <div className="border-t pt-4">
        <h3 className="text-sm font-medium text-gray-700 mb-3 text-center">Node Sizing Factors</h3>
        <div className="grid grid-cols-3 gap-3">
          <div className="flex flex-col items-center gap-2">
            <label className="text-xs font-medium text-gray-700">File Size</label>
            <div className="flex items-center gap-2">
              <span className="text-xs text-gray-500">0</span>
              <input
                type="range"
                min="0"
                max="100"
                value={fileSizeWeight}
                onChange={e => onFileSizeWeightChange(Number(e.target.value))}
                className="w-20 h-2 bg-gray-200 rounded-lg appearance-none cursor-pointer"
              />
              <span className="text-xs text-gray-500">100</span>
            </div>
            <span className="text-xs text-gray-600">{fileSizeWeight}%</span>
          </div>

          <div className="flex flex-col items-center gap-2">
            <label className="text-xs font-medium text-gray-700">Commit Count</label>
            <div className="flex items-center gap-2">
              <span className="text-xs text-gray-500">0</span>
              <input
                type="range"
                min="0"
                max="100"
                value={commitCountWeight}
                onChange={e => onCommitCountWeightChange(Number(e.target.value))}
                className="w-20 h-2 bg-gray-200 rounded-lg appearance-none cursor-pointer"
              />
              <span className="text-xs text-gray-500">100</span>
            </div>
            <span className="text-xs text-gray-600">{commitCountWeight}%</span>
          </div>

          <div className="flex flex-col items-center gap-2">
            <label className="text-xs font-medium text-gray-700">Recency</label>
            <div className="flex items-center gap-2">
              <span className="text-xs text-gray-500">0</span>
              <input
                type="range"
                min="0"
                max="100"
                value={recencyWeight}
                onChange={e => onRecencyWeightChange(Number(e.target.value))}
                className="w-20 h-2 bg-gray-200 rounded-lg appearance-none cursor-pointer"
              />
              <span className="text-xs text-gray-500">100</span>
            </div>
            <span className="text-xs text-gray-600">{recencyWeight}%</span>
          </div>

          <div className="flex flex-col items-center gap-2">
            <label className="text-xs font-medium text-gray-700">Identifiers</label>
            <div className="flex items-center gap-2">
              <span className="text-xs text-gray-500">0</span>
              <input
                type="range"
                min="0"
                max="100"
                value={identifiersWeight}
                onChange={e => onIdentifiersWeightChange(Number(e.target.value))}
                className="w-20 h-2 bg-gray-200 rounded-lg appearance-none cursor-pointer"
              />
              <span className="text-xs text-gray-500">100</span>
            </div>
            <span className="text-xs text-gray-600">{identifiersWeight}%</span>
          </div>

          <div className="flex flex-col items-center gap-2">
            <label className="text-xs font-medium text-gray-700">Incoming Refs</label>
            <div className="flex items-center gap-2">
              <span className="text-xs text-gray-500">0</span>
              <input
                type="range"
                min="0"
                max="100"
                value={referencesWeight}
                onChange={e => onReferencesWeightChange(Number(e.target.value))}
                className="w-20 h-2 bg-gray-200 rounded-lg appearance-none cursor-pointer"
              />
              <span className="text-xs text-gray-500">100</span>
            </div>
            <span className="text-xs text-gray-600">{referencesWeight}%</span>
          </div>
        </div>
      </div>
    </div>
  );
};

export default Controls;<|MERGE_RESOLUTION|>--- conflicted
+++ resolved
@@ -11,7 +11,7 @@
   semanticWeight: number;
   onReferenceWeightChange: (weight: number) => void;
   onFilesystemWeightChange: (weight: number) => void;
-<<<<<<< HEAD
+  onSemanticWeightChange: (weight: number) => void;
   // Node sizing controls
   fileSizeWeight: number;
   commitCountWeight: number;
@@ -23,9 +23,6 @@
   onRecencyWeightChange: (weight: number) => void;
   onIdentifiersWeightChange: (weight: number) => void;
   onReferencesWeightChange: (weight: number) => void;
-=======
-  onSemanticWeightChange: (weight: number) => void;
->>>>>>> a5f3da2a
 }
 
 const Controls: React.FC<ControlsProps> = ({
@@ -39,7 +36,7 @@
   semanticWeight,
   onReferenceWeightChange,
   onFilesystemWeightChange,
-<<<<<<< HEAD
+  onSemanticWeightChange,
   // Node sizing controls
   fileSizeWeight,
   commitCountWeight,
@@ -51,9 +48,6 @@
   onRecencyWeightChange,
   onIdentifiersWeightChange,
   onReferencesWeightChange,
-=======
-  onSemanticWeightChange,
->>>>>>> a5f3da2a
 }) => {
   return (
     <div className="flex flex-col gap-4 p-4">
