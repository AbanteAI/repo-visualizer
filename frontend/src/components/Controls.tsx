--- conflicted
+++ resolved
@@ -67,70 +67,13 @@
         </button>
       </div>
 
-<<<<<<< HEAD
-=======
-      {/* Connection Weight Controls */}
-      <div className="flex justify-center gap-4">
-        <div className="flex flex-col items-center gap-1">
-          <label className="text-xs font-medium text-gray-700">Reference</label>
-          <div className="flex items-center gap-1">
-            <span className="text-xs text-gray-500 w-4">0</span>
-            <input
-              type="range"
-              min="0"
-              max="100"
-              value={referenceWeight}
-              onChange={e => onReferenceWeightChange(Number(e.target.value))}
-              className="w-24 h-1 bg-gray-200 rounded-lg appearance-none cursor-pointer"
-            />
-            <span className="text-xs text-gray-500 w-6">100</span>
-          </div>
-          <span className="text-xs text-gray-600">{referenceWeight}%</span>
-        </div>
-
-        <div className="flex flex-col items-center gap-1">
-          <label className="text-xs font-medium text-gray-700">Filesystem</label>
-          <div className="flex items-center gap-1">
-            <span className="text-xs text-gray-500 w-4">0</span>
-            <input
-              type="range"
-              min="0"
-              max="100"
-              value={filesystemWeight}
-              onChange={e => onFilesystemWeightChange(Number(e.target.value))}
-              className="w-24 h-1 bg-gray-200 rounded-lg appearance-none cursor-pointer"
-            />
-            <span className="text-xs text-gray-500 w-6">100</span>
-          </div>
-          <span className="text-xs text-gray-600">{filesystemWeight}%</span>
-        </div>
-
-        <div className="flex flex-col items-center gap-1">
-          <label className="text-xs font-medium text-gray-700">Semantic</label>
-          <div className="flex items-center gap-1">
-            <span className="text-xs text-gray-500 w-4">0</span>
-            <input
-              type="range"
-              min="0"
-              max="100"
-              value={semanticWeight}
-              onChange={e => onSemanticWeightChange(Number(e.target.value))}
-              className="w-24 h-1 bg-gray-200 rounded-lg appearance-none cursor-pointer"
-            />
-            <span className="text-xs text-gray-500 w-6">100</span>
-          </div>
-          <span className="text-xs text-gray-600">{semanticWeight}%</span>
-        </div>
-      </div>
-
->>>>>>> 1313981c
       {/* Node Sizing Controls */}
-      <div className="border-t pt-4">
-        <h3 className="text-sm font-medium text-gray-700 mb-3 text-center">Node Sizing Factors</h3>
-        <div className="grid grid-cols-3 gap-3">
-          <div className="flex flex-col items-center gap-2">
+      <div className="border-t pt-2">
+        <h3 className="text-xs font-medium text-gray-700 mb-2 text-center">Node Sizing Factors</h3>
+        <div className="grid grid-cols-3 gap-2">
+          <div className="flex flex-col items-center gap-1">
             <label className="text-xs font-medium text-gray-700">File Size</label>
-            <div className="flex items-center gap-2">
+            <div className="flex items-center gap-1">
               <span className="text-xs text-gray-500">0</span>
               <input
                 type="range"
@@ -138,16 +81,16 @@
                 max="100"
                 value={fileSizeWeight}
                 onChange={e => onFileSizeWeightChange(Number(e.target.value))}
-                className="w-20 h-2 bg-gray-200 rounded-lg appearance-none cursor-pointer"
+                className="w-16 h-2 bg-gray-200 rounded-lg appearance-none cursor-pointer"
               />
               <span className="text-xs text-gray-500">100</span>
             </div>
             <span className="text-xs text-gray-600">{fileSizeWeight}%</span>
           </div>
 
-          <div className="flex flex-col items-center gap-2">
+          <div className="flex flex-col items-center gap-1">
             <label className="text-xs font-medium text-gray-700">Commit Count</label>
-            <div className="flex items-center gap-2">
+            <div className="flex items-center gap-1">
               <span className="text-xs text-gray-500">0</span>
               <input
                 type="range"
@@ -155,16 +98,16 @@
                 max="100"
                 value={commitCountWeight}
                 onChange={e => onCommitCountWeightChange(Number(e.target.value))}
-                className="w-20 h-2 bg-gray-200 rounded-lg appearance-none cursor-pointer"
+                className="w-16 h-2 bg-gray-200 rounded-lg appearance-none cursor-pointer"
               />
               <span className="text-xs text-gray-500">100</span>
             </div>
             <span className="text-xs text-gray-600">{commitCountWeight}%</span>
           </div>
 
-          <div className="flex flex-col items-center gap-2">
+          <div className="flex flex-col items-center gap-1">
             <label className="text-xs font-medium text-gray-700">Recency</label>
-            <div className="flex items-center gap-2">
+            <div className="flex items-center gap-1">
               <span className="text-xs text-gray-500">0</span>
               <input
                 type="range"
@@ -172,16 +115,16 @@
                 max="100"
                 value={recencyWeight}
                 onChange={e => onRecencyWeightChange(Number(e.target.value))}
-                className="w-20 h-2 bg-gray-200 rounded-lg appearance-none cursor-pointer"
+                className="w-16 h-2 bg-gray-200 rounded-lg appearance-none cursor-pointer"
               />
               <span className="text-xs text-gray-500">100</span>
             </div>
             <span className="text-xs text-gray-600">{recencyWeight}%</span>
           </div>
 
-          <div className="flex flex-col items-center gap-2">
+          <div className="flex flex-col items-center gap-1">
             <label className="text-xs font-medium text-gray-700">Identifiers</label>
-            <div className="flex items-center gap-2">
+            <div className="flex items-center gap-1">
               <span className="text-xs text-gray-500">0</span>
               <input
                 type="range"
@@ -189,16 +132,16 @@
                 max="100"
                 value={identifiersWeight}
                 onChange={e => onIdentifiersWeightChange(Number(e.target.value))}
-                className="w-20 h-2 bg-gray-200 rounded-lg appearance-none cursor-pointer"
+                className="w-16 h-2 bg-gray-200 rounded-lg appearance-none cursor-pointer"
               />
               <span className="text-xs text-gray-500">100</span>
             </div>
             <span className="text-xs text-gray-600">{identifiersWeight}%</span>
           </div>
 
-          <div className="flex flex-col items-center gap-2">
+          <div className="flex flex-col items-center gap-1">
             <label className="text-xs font-medium text-gray-700">Incoming Refs</label>
-            <div className="flex items-center gap-2">
+            <div className="flex items-center gap-1">
               <span className="text-xs text-gray-500">0</span>
               <input
                 type="range"
@@ -206,7 +149,7 @@
                 max="100"
                 value={referencesWeight}
                 onChange={e => onReferencesWeightChange(Number(e.target.value))}
-                className="w-20 h-2 bg-gray-200 rounded-lg appearance-none cursor-pointer"
+                className="w-16 h-2 bg-gray-200 rounded-lg appearance-none cursor-pointer"
               />
               <span className="text-xs text-gray-500">100</span>
             </div>
