import { RepositoryData } from '../types/schema';
import { VisualizationConfig, getFeatureMapping, DATA_SOURCES } from '../types/visualization';
import { NODE_COLORS } from './extensionColors';

export interface NodeData {
  id: string;
  name: string;
  path: string;
  type: string;
  extension?: string | null;
  size: number;
  depth: number;
  expanded?: boolean;
  parentId?: string;
  x?: number;
  y?: number;
}

export interface LinkData {
  source: string;
  target: string;
  type: string;
  weight?: number;
  originalStrength?: number;
}

export interface ComputedNodeMetrics {
  file_type: string;
  file_size: number;
  commit_count: number;
  recency: number;
  identifiers: number;
  references: number;
  test_coverage_ratio?: number;
}

export interface ComputedLinkMetrics {
  semantic_similarity: number;
  filesystem_proximity: number;
  code_references: number;
}

// Compute metrics for all nodes from repository data
export const computeNodeMetrics = (data: RepositoryData): Map<string, ComputedNodeMetrics> => {
  const metrics = new Map<string, ComputedNodeMetrics>();

  // Calculate incoming references count
  const incomingReferences = new Map<string, number>();
  data.relationships.forEach(rel => {
    const count = incomingReferences.get(rel.target) || 0;
    incomingReferences.set(rel.target, count + 1);
  });

  // Process each file and directory
  data.files.forEach(file => {
    const fileMetrics = file.metrics || {};

    // Calculate recency score (0-1, where 1 is most recent)
    let recencyScore = 0;
    if (fileMetrics.lastCommitDaysAgo !== undefined) {
      // Convert days ago to a score (fresher = higher score)
      const daysAgo = fileMetrics.lastCommitDaysAgo;
      recencyScore = Math.max(0, 1 - daysAgo / 365); // Normalize to 0-1 over a year
    }

    // For directories, use 'directory' as the file_type for categorical coloring
    const fileType = file.type === 'directory' ? 'directory' : file.extension || 'unknown';

    metrics.set(file.id, {
      file_type: fileType,
      file_size: file.size || 0,
      commit_count: fileMetrics.commitCount || 0,
      recency: recencyScore,
      identifiers: fileMetrics.topLevelIdentifiers || 0,
      references: incomingReferences.get(file.id) || 0,
      test_coverage_ratio: fileMetrics.testCoverageRatio,
    });

    // Add metrics for components (classes, functions, methods) - only for files, not directories
    if (file.type === 'file' && file.components) {
      file.components.forEach(component => {
        metrics.set(component.id, {
          file_type: component.type, // Use component type as the categorical value
          file_size: file.size || 0, // Use parent file size
          commit_count: fileMetrics.commitCount || 0,
          recency: recencyScore,
          identifiers: fileMetrics.topLevelIdentifiers || 0,
          references: incomingReferences.get(component.id) || 0,
          test_coverage_ratio: fileMetrics.testCoverageRatio,
        });
      });
    }
  });

  return metrics;
};

// Compute metrics for all links from repository data
export const computeLinkMetrics = (data: RepositoryData): Map<string, ComputedLinkMetrics> => {
  const metrics = new Map<string, ComputedLinkMetrics>();

  data.relationships.forEach(rel => {
    const linkKey = `${rel.source}-${rel.target}`;
    const strength = rel.strength || 1;

    const linkMetrics: ComputedLinkMetrics = {
      semantic_similarity: rel.type === 'semantic_similarity' ? strength : 0,
      filesystem_proximity: rel.type === 'filesystem_proximity' ? strength : 0,
      code_references:
        rel.type === 'import' || rel.type === 'call' || rel.type === 'contains' ? strength : 0,
    };

    metrics.set(linkKey, linkMetrics);
  });

  return metrics;
};

// Calculate weighted value for a visual feature (for numerical data)
export const calculateWeightedValue = (
  metrics: Record<string, unknown>,
  config: VisualizationConfig,
  featureId: string
): number => {
  const mapping = getFeatureMapping(config, featureId);
  if (!mapping) return 0;

  let totalWeightedValue = 0;
  let totalWeight = 0;

  Object.entries(mapping.dataSourceWeights).forEach(([dataSourceId, weight]) => {
    if (weight > 0 && typeof metrics[dataSourceId] === 'number') {
      totalWeightedValue += ((metrics[dataSourceId] as number) * weight) / 100;
      totalWeight += weight / 100;
    }
  });

  return totalWeight > 0 ? totalWeightedValue / totalWeight : 0;
};

// Determine if a color mapping is categorical or continuous
export const isColorMappingCategorical = (config: VisualizationConfig): boolean => {
  const mapping = getFeatureMapping(config, 'node_color');
  if (!mapping) return true; // Default to categorical

  // Check if any active data source is categorical
  return Object.entries(mapping.dataSourceWeights).some(([dataSourceId, weight]) => {
    if (weight > 0) {
      const dataSource = DATA_SOURCES.find(ds => ds.id === dataSourceId);
      return dataSource && dataSource.dataType === 'categorical';
    }
    return false;
  });
};

// Generate categorical colors distributed across the color wheel
export const generateCategoricalColors = (categories: string[]): Record<string, string> => {
  const colors: Record<string, string> = {};
  const hueStep = 360 / categories.length;

  categories.forEach((category, index) => {
    const hue = (index * hueStep) % 360;
    colors[category] = `hsl(${hue}, 65%, 50%)`;
  });

  return colors;
};

// Calculate categorical value for a visual feature
export const calculateCategoricalValue = (
  metrics: ComputedNodeMetrics,
  config: VisualizationConfig,
  featureId: string
): string => {
  const mapping = getFeatureMapping(config, featureId);
  if (!mapping) return 'unknown';

  // Find the first active categorical data source
  for (const [dataSourceId, weight] of Object.entries(mapping.dataSourceWeights)) {
    if (weight > 0) {
      const dataSource = DATA_SOURCES.find(ds => ds.id === dataSourceId);
      if (dataSource && dataSource.dataType === 'categorical') {
        return (metrics as Record<string, string>)[dataSourceId] || 'unknown';
      }
    }
  }

  return 'unknown';
};

// Normalize values to a 0-1 range
export const normalizeValues = (values: number[]): number[] => {
  if (values.length === 0) return [];

  const min = Math.min(...values);
  const max = Math.max(...values);
  const range = max - min;

  if (range === 0) return values.map(() => 0.5);

  return values.map(v => (v - min) / range);
};

// Calculate node size based on weighted metrics
export const calculateNodeSize = (
  nodeMetrics: ComputedNodeMetrics,
  config: VisualizationConfig,
  allNodeMetrics: ComputedNodeMetrics[],
  nodeType: string
): number => {
  if (nodeType === 'class' || nodeType === 'function' || nodeType === 'method') {
    return 6;
  }

  // Check if directories should participate in size calculations
  const sizeMapping = getFeatureMapping(config, 'node_size');
  const includeDirectoriesInSize = sizeMapping?.includeDirectories ?? true;

  // If directories are excluded, give them a default size
  if (nodeType === 'directory' && !includeDirectoriesInSize) {
    return 12; // Fixed reasonable size for directories when excluded
  }

  // Calculate weighted values for all nodes
  const allWeightedValues = allNodeMetrics.map(m => calculateWeightedValue(m, config, 'node_size'));

  // Filter values for normalization if directories are excluded
  let valuesForNormalization = allWeightedValues;
  let metricsForLookup = allNodeMetrics;

  if (!includeDirectoriesInSize) {
    // Filter out directory metrics and their corresponding weighted values
    const filteredData = allNodeMetrics
      .map((metric, index) => ({ metric, value: allWeightedValues[index], index }))
      .filter(item => item.metric.file_type !== 'directory');

    valuesForNormalization = filteredData.map(item => item.value);
    metricsForLookup = filteredData.map(item => item.metric);
  }

  const normalizedValues = normalizeValues(valuesForNormalization);
  const nodeIndex = metricsForLookup.indexOf(nodeMetrics);
  const normalizedValue = nodeIndex >= 0 ? normalizedValues[nodeIndex] || 0 : 0;

  // Directories get a larger size range to make them more prominent
  if (nodeType === 'directory') {
    const minRadius = 8;
    const maxRadius = 20;
    return minRadius + normalizedValue * (maxRadius - minRadius);
  }

  const minRadius = 5;
  const maxRadius = 15;

  return minRadius + normalizedValue * (maxRadius - minRadius);
};

// Calculate node color intensity based on weighted metrics
export const calculateNodeColorIntensity = (
  nodeMetrics: ComputedNodeMetrics,
  config: VisualizationConfig,
  allNodeMetrics: ComputedNodeMetrics[]
): number => {
  // Check if directories should participate in color calculations
  const colorMapping = getFeatureMapping(config, 'node_color');
  const includeDirectoriesInColor = colorMapping?.includeDirectories ?? true;

  // Calculate weighted values for all nodes
  const allWeightedValues = allNodeMetrics.map(m =>
    calculateWeightedValue(m, config, 'node_color')
  );

  // Filter values for normalization if directories are excluded
  let valuesForNormalization = allWeightedValues;
  let metricsForLookup = allNodeMetrics;

  if (!includeDirectoriesInColor) {
    // Filter out directory metrics and their corresponding weighted values
    const filteredData = allNodeMetrics
      .map((metric, index) => ({ metric, value: allWeightedValues[index], index }))
      .filter(item => item.metric.file_type !== 'directory');

    valuesForNormalization = filteredData.map(item => item.value);
    metricsForLookup = filteredData.map(item => item.metric);
  }

  const normalizedValues = normalizeValues(valuesForNormalization);
  const nodeIndex = metricsForLookup.indexOf(nodeMetrics);

  return nodeIndex >= 0 ? normalizedValues[nodeIndex] || 0 : 0;
};

// Calculate edge strength based on weighted metrics
export const calculateEdgeStrength = (
  linkMetrics: ComputedLinkMetrics,
  config: VisualizationConfig
): number => {
  const weightedValue = calculateWeightedValue(linkMetrics, config, 'edge_strength');

  // Convert to a strength value (0-2 range)
  return Math.max(0, Math.min(2, weightedValue * 2));
};

// Calculate edge width based on weighted metrics
export const calculateEdgeWidth = (
  linkMetrics: ComputedLinkMetrics,
  config: VisualizationConfig,
  linkType: string
): number => {
  const baseWidth = (() => {
    switch (linkType) {
      case 'import':
      case 'call':
      case 'calls':
        return 2;
      case 'contains':
        return 3;
      case 'filesystem_proximity':
        return 1.5;
      case 'semantic_similarity':
        return 2;
      default:
        return 1.5;
    }
  })();

  if (linkType === 'contains') {
    return baseWidth;
  }

  const weightedValue = calculateWeightedValue(linkMetrics, config, 'edge_width');

  // Scale width based on weighted value
  return baseWidth * (0.5 + weightedValue * 0.5);
};

// Get node color based on configuration
export const getNodeColor = (
  node: NodeData,
  nodeMetrics: ComputedNodeMetrics | undefined,
  config: VisualizationConfig,
  allNodeMetrics: ComputedNodeMetrics[],
  extensionColors: Record<string, string>
): string => {
  // Special handling for non-file nodes
<<<<<<< HEAD
  if (node.type === 'directory') {
    return NODE_COLORS.DIRECTORY;
  } else if (node.type === 'class') {
    return NODE_COLORS.CLASS;
=======
  if (node.type === 'class') {
    return '#e67e22';
>>>>>>> 201c2cdd
  } else if (node.type === 'function') {
    return NODE_COLORS.FUNCTION;
  } else if (node.type === 'method') {
    return NODE_COLORS.METHOD;
  }

  // Check if directories should participate in color calculations
  const colorMapping = getFeatureMapping(config, 'node_color');
  const includeDirectoriesInColor = colorMapping?.includeDirectories ?? true;

  // If directories are excluded from color mapping, use default gray
  if (node.type === 'directory' && !includeDirectoriesInColor) {
    return '#7f8c8d'; // Default gray for directories when excluded
  }

  if (!nodeMetrics) {
<<<<<<< HEAD
    return extensionColors[node.extension || 'unknown'] || NODE_COLORS.UNKNOWN;
=======
    // Fallback colors for nodes without metrics
    if (node.type === 'directory') {
      return '#7f8c8d';
    }
    return extensionColors[node.extension || 'unknown'] || '#aaaaaa';
>>>>>>> 201c2cdd
  }

  const isCategorical = isColorMappingCategorical(config);

  if (isCategorical) {
    // Categorical coloring
    const categoryValue = calculateCategoricalValue(nodeMetrics, config, 'node_color');

<<<<<<< HEAD
    // If file_type is active, use extension colors
    const mapping = getFeatureMapping(config, 'node_color');
    if (mapping?.dataSourceWeights.file_type > 0) {
      return extensionColors[node.extension || 'unknown'] || NODE_COLORS.UNKNOWN;
=======
    // If file_type is active, use extension colors for files, special handling for directories
    if (colorMapping?.dataSourceWeights.file_type > 0) {
      if (node.type === 'directory') {
        return '#7f8c8d'; // Keep directories gray when using file type coloring
      }
      return extensionColors[node.extension || 'unknown'] || '#aaaaaa';
>>>>>>> 201c2cdd
    }

    // For other categorical data, generate distributed colors (including directories if enabled)
    const allCategories = [
      ...new Set(allNodeMetrics.map(m => calculateCategoricalValue(m, config, 'node_color'))),
    ];
    const categoricalColors = generateCategoricalColors(allCategories);
    return categoricalColors[categoryValue] || NODE_COLORS.UNKNOWN;
  } else {
    // Continuous coloring (blue to red gradient) - includes directories if enabled
    const intensity = calculateNodeColorIntensity(nodeMetrics, config, allNodeMetrics);

    // Blue to red gradient
    const red = Math.round(255 * intensity);
    const blue = Math.round(255 * (1 - intensity));
    const green = Math.round(128 * (1 - Math.abs(intensity - 0.5) * 2)); // Peak at middle

    return `rgb(${red}, ${green}, ${blue})`;
  }
};

// Calculate edge color based on weighted metrics
export const calculateEdgeColor = (
  linkMetrics: ComputedLinkMetrics,
  config: VisualizationConfig,
  linkType: string
): string => {
  const weightedValue = calculateWeightedValue(linkMetrics, config, 'edge_color');

  // If no configuration is set, fall back to type-based colors
  if (weightedValue === 0) {
    return getLinkColor(linkType);
  }

  // Create a color gradient based on weighted value (blue to red)
  const red = Math.round(255 * weightedValue);
  const blue = Math.round(255 * (1 - weightedValue));
  const green = Math.round(128 * (1 - Math.abs(weightedValue - 0.5) * 2));

  return `rgb(${red}, ${green}, ${blue})`;
};

// Helper function to get link color based on type (fallback)
export const getLinkColor = (linkType: string): string => {
  switch (linkType) {
    case 'filesystem_proximity':
      return '#e74c3c';
    case 'semantic_similarity':
      return '#27ae60';
    case 'import':
    case 'call':
      return '#3498db';
    case 'contains':
      return '#2c3e50';
    default:
      return '#95a5a6';
  }
};

// Calculate pie chart data for a node based on weighted metrics
export const calculatePieChartData = (
  nodeMetrics: ComputedNodeMetrics,
  config: VisualizationConfig | undefined
): { covered: number; uncovered: number } | null => {
  if (!config) return null;

  const mapping = getFeatureMapping(config, 'pie_chart_ratio');
  if (!mapping) return null;

  // Check if pie chart ratio feature is active
  const totalWeight = Object.values(mapping.dataSourceWeights).reduce(
    (sum, weight) => sum + weight,
    0
  );
  if (totalWeight === 0) return null;

  // Check if coverage data is actually available
  if (nodeMetrics.test_coverage_ratio === undefined || nodeMetrics.test_coverage_ratio === null) {
    return null; // No coverage data available, don't show pie chart
  }

  // Calculate the coverage ratio
  const coverageRatio = calculateWeightedValue(nodeMetrics, config, 'pie_chart_ratio');

  // Ensure coverage ratio is between 0 and 1
  const normalizedCoverage = Math.max(0, Math.min(1, coverageRatio));

  return {
    covered: normalizedCoverage,
    uncovered: 1 - normalizedCoverage,
  };
};

// Check if pie chart rendering is enabled for a node
export const isPieChartEnabled = (config: VisualizationConfig | undefined): boolean => {
  if (!config) return false;

  const mapping = getFeatureMapping(config, 'pie_chart_ratio');
  if (!mapping) return false;

  const totalWeight = Object.values(mapping.dataSourceWeights).reduce(
    (sum, weight) => sum + weight,
    0
  );
  return totalWeight > 0;
};<|MERGE_RESOLUTION|>--- conflicted
+++ resolved
@@ -343,15 +343,8 @@
   extensionColors: Record<string, string>
 ): string => {
   // Special handling for non-file nodes
-<<<<<<< HEAD
-  if (node.type === 'directory') {
-    return NODE_COLORS.DIRECTORY;
-  } else if (node.type === 'class') {
+  if (node.type === 'class') {
     return NODE_COLORS.CLASS;
-=======
-  if (node.type === 'class') {
-    return '#e67e22';
->>>>>>> 201c2cdd
   } else if (node.type === 'function') {
     return NODE_COLORS.FUNCTION;
   } else if (node.type === 'method') {
@@ -368,15 +361,11 @@
   }
 
   if (!nodeMetrics) {
-<<<<<<< HEAD
-    return extensionColors[node.extension || 'unknown'] || NODE_COLORS.UNKNOWN;
-=======
     // Fallback colors for nodes without metrics
     if (node.type === 'directory') {
-      return '#7f8c8d';
-    }
-    return extensionColors[node.extension || 'unknown'] || '#aaaaaa';
->>>>>>> 201c2cdd
+      return NODE_COLORS.DIRECTORY;
+    }
+    return extensionColors[node.extension || 'unknown'] || NODE_COLORS.UNKNOWN;
   }
 
   const isCategorical = isColorMappingCategorical(config);
@@ -385,19 +374,12 @@
     // Categorical coloring
     const categoryValue = calculateCategoricalValue(nodeMetrics, config, 'node_color');
 
-<<<<<<< HEAD
-    // If file_type is active, use extension colors
-    const mapping = getFeatureMapping(config, 'node_color');
-    if (mapping?.dataSourceWeights.file_type > 0) {
-      return extensionColors[node.extension || 'unknown'] || NODE_COLORS.UNKNOWN;
-=======
     // If file_type is active, use extension colors for files, special handling for directories
     if (colorMapping?.dataSourceWeights.file_type > 0) {
       if (node.type === 'directory') {
-        return '#7f8c8d'; // Keep directories gray when using file type coloring
+        return NODE_COLORS.DIRECTORY; // Keep directories gray when using file type coloring
       }
-      return extensionColors[node.extension || 'unknown'] || '#aaaaaa';
->>>>>>> 201c2cdd
+      return extensionColors[node.extension || 'unknown'] || NODE_COLORS.UNKNOWN;
     }
 
     // For other categorical data, generate distributed colors (including directories if enabled)
