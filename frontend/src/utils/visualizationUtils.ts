import { RepositoryData } from '../types/schema';
<<<<<<< HEAD
import { VisualizationConfig, getFeatureMapping, DATA_SOURCES } from '../types/visualization';
import apiClient from './apiClient';
=======
import {
  VisualizationConfig,
  getFeatureMapping,
  DATA_SOURCES,
  VISUAL_FEATURES,
} from '../types/visualization';
>>>>>>> 8ec6746f
import { NODE_COLORS } from './extensionColors';

export interface NodeData {
  id: string;
  name: string;
  path: string;
  type: string;
  extension?: string | null;
  size: number;
  depth: number;
  expanded?: boolean;
  parentId?: string;
  x?: number;
  y?: number;
}

export interface LinkData {
  source: string;
  target: string;
  type: string;
  weight?: number;
  originalStrength?: number;
}

export interface ComputedNodeMetrics {
  file_type: string;
  file_size: number;
  commit_count: number;
  recency: number;
  identifiers: number;
  references: number;
  test_coverage_ratio?: number;
  keyword_search: number;
  semantic_search: number;
}

export interface ComputedLinkMetrics {
  semantic_similarity: number;
  filesystem_proximity: number;
  code_references: number;
}

// Compute metrics for all nodes from repository data
export const computeNodeMetrics = async (
  data: RepositoryData,
  searchTerm?: string
): Promise<Map<string, ComputedNodeMetrics>> => {
  const metrics = new Map<string, ComputedNodeMetrics>();

  // Calculate incoming references count
  const incomingReferences = new Map<string, number>();
  data.relationships.forEach(rel => {
    const count = incomingReferences.get(rel.target) || 0;
    incomingReferences.set(rel.target, count + 1);
  });

  // If we have a search term, get content-based relevance scores
  const contentRelevanceMap: Map<string, { keyword: number; semantic: number }> = new Map();

  if (searchTerm && searchTerm.trim()) {
    try {
      console.log(`🔍 Starting content search for term: "${searchTerm}"`);
      const isBackendAvailable = await apiClient.isAvailable();

      if (isBackendAvailable) {
        const filePaths = data.files.map(f => f.path);
        console.log(`📂 Searching ${filePaths.length} files`);

        // Get keyword relevance
        const keywordResults = await apiClient.searchContent(filePaths, searchTerm, 'keyword');
        const semanticResults = await apiClient.searchContent(filePaths, searchTerm, 'semantic');

        console.log(`🎯 Keyword results:`, keywordResults.results.slice(0, 3));
        console.log(`🧠 Semantic results:`, semanticResults.results.slice(0, 3));

        // Build relevance map
        keywordResults.results.forEach(result => {
          const existing = contentRelevanceMap.get(result.path) || { keyword: 0, semantic: 0 };
          contentRelevanceMap.set(result.path, { ...existing, keyword: result.relevance });
        });

        semanticResults.results.forEach(result => {
          const existing = contentRelevanceMap.get(result.path) || { keyword: 0, semantic: 0 };
          contentRelevanceMap.set(result.path, { ...existing, semantic: result.relevance });
        });

        console.log(`✅ Built relevance map for ${contentRelevanceMap.size} files`);
      } else {
        console.warn('🚫 Backend API not available, using path-based search');
      }
    } catch (error) {
      console.error('❌ Search API error:', error);
      console.warn(
        'Failed to get content-based search results, falling back to path-based search:',
        error
      );
    }
  }

  // Process each file and directory
  data.files.forEach(file => {
    const fileMetrics = file.metrics || {};

    // Calculate recency score (0-1, where 1 is most recent)
    let recencyScore = 0;
    if (fileMetrics.lastCommitDaysAgo !== undefined) {
      // Convert days ago to a score (fresher = higher score)
      const daysAgo = fileMetrics.lastCommitDaysAgo;
      recencyScore = Math.max(0, 1 - daysAgo / 365); // Normalize to 0-1 over a year
    }

    // For directories, use 'directory' as the file_type for categorical coloring
    const fileType = file.type === 'directory' ? 'directory' : file.extension || 'unknown';

    // Get content-based relevance or fallback to path-based
    const contentRelevance = contentRelevanceMap.get(file.path);
    const keywordRelevance =
      contentRelevance?.keyword ??
      (searchTerm
        ? calculateKeywordRelevance(file.path, searchTerm)
        : (fileMetrics.custom?.keywordRelevance as number) || 0);
    const semanticRelevance =
      contentRelevance?.semantic ??
      (searchTerm
        ? calculateSemanticRelevance(file.path, searchTerm)
        : (fileMetrics.custom?.semanticRelevance as number) || 0);

    metrics.set(file.id, {
      file_type: fileType,
      file_size: file.size || 0,
      commit_count: fileMetrics.commitCount || 0,
      recency: recencyScore,
      identifiers: fileMetrics.topLevelIdentifiers || 0,
      references: incomingReferences.get(file.id) || 0,
      test_coverage_ratio: fileMetrics.testCoverageRatio,
      keyword_search: keywordRelevance,
      semantic_search: semanticRelevance,
    });

    // Add metrics for components (classes, functions, methods) - only for files, not directories
    if (file.type === 'file' && file.components) {
      file.components.forEach(component => {
        // For components, use the parent file's content relevance (since components are part of the file)
        metrics.set(component.id, {
          file_type: component.type, // Use component type as the categorical value
          file_size: file.size || 0, // Use parent file size
          commit_count: fileMetrics.commitCount || 0,
          recency: recencyScore,
          identifiers: fileMetrics.topLevelIdentifiers || 0,
          references: incomingReferences.get(component.id) || 0,
          test_coverage_ratio: fileMetrics.testCoverageRatio,
          keyword_search: keywordRelevance,
          semantic_search: semanticRelevance,
        });
      });
    }
  });

  return metrics;
};

// Compute metrics for all links from repository data
export const computeLinkMetrics = (data: RepositoryData): Map<string, ComputedLinkMetrics> => {
  const metrics = new Map<string, ComputedLinkMetrics>();

  data.relationships.forEach(rel => {
    const linkKey = `${rel.source}-${rel.target}`;
    const strength = rel.strength || 1;

    const linkMetrics: ComputedLinkMetrics = {
      semantic_similarity: rel.type === 'semantic_similarity' ? strength : 0,
      filesystem_proximity: rel.type === 'filesystem_proximity' ? strength : 0,
      code_references:
        rel.type === 'import' || rel.type === 'call' || rel.type === 'contains' ? strength : 0,
    };

    metrics.set(linkKey, linkMetrics);
  });

  return metrics;
};

// Calculate keyword relevance score for a file/component
export const calculateKeywordRelevance = (text: string, term: string): number => {
  const lowerText = text.toLowerCase();
  const lowerTerm = term.toLowerCase();

  if (lowerText.includes(lowerTerm)) {
    // Exact match gets high score
    return 100;
  }

  // Partial matches get lower scores
  const words = lowerTerm.split(/\s+/);
  const matches = words.filter(word => lowerText.includes(word)).length;
  return (matches / words.length) * 80;
};

// Calculate semantic relevance score for a file/component
export const calculateSemanticRelevance = (text: string, term: string): number => {
  // Mock semantic similarity - in real implementation would use embeddings
  const semanticPairs: Record<string, string[]> = {
    user: ['auth', 'login', 'profile', 'account'],
    data: ['database', 'model', 'schema', 'store'],
    api: ['endpoint', 'route', 'service', 'client'],
    ui: ['component', 'view', 'render', 'display'],
    test: ['spec', 'mock', 'assert', 'verify'],
  };

  const lowerText = text.toLowerCase();
  const lowerTerm = term.toLowerCase();

  for (const [concept, related] of Object.entries(semanticPairs)) {
    if (lowerTerm.includes(concept)) {
      for (const relatedWord of related) {
        if (lowerText.includes(relatedWord)) {
          return Math.random() * 60 + 40; // 40-100 for semantic matches
        }
      }
    }
  }

  return Math.random() * 30; // Low baseline semantic relevance
};

// Calculate weighted value for a visual feature (for numerical data)
export const calculateWeightedValue = (
  metrics: Record<string, unknown>,
  config: VisualizationConfig,
  featureId: string
): number => {
  const mapping = getFeatureMapping(config, featureId);
  if (!mapping) return 0;

  let totalWeightedValue = 0;
  let totalWeight = 0;

  Object.entries(mapping.dataSourceWeights).forEach(([dataSourceId, weight]) => {
    if (weight > 0 && typeof metrics[dataSourceId] === 'number') {
      totalWeightedValue += ((metrics[dataSourceId] as number) * weight) / 100;
      totalWeight += weight / 100;
    }
  });

  return totalWeight > 0 ? totalWeightedValue / totalWeight : 0;
};

// Determine if a color mapping is categorical or continuous
export const isColorMappingCategorical = (config: VisualizationConfig): boolean => {
  const mapping = getFeatureMapping(config, 'node_color');
  if (!mapping) return true; // Default to categorical

  // Check if any active data source is categorical
  return Object.entries(mapping.dataSourceWeights).some(([dataSourceId, weight]) => {
    if (weight > 0) {
      const dataSource = DATA_SOURCES.find(ds => ds.id === dataSourceId);
      return dataSource && dataSource.dataType === 'categorical';
    }
    return false;
  });
};

// Generate categorical colors distributed across the color wheel
export const generateCategoricalColors = (categories: string[]): Record<string, string> => {
  const colors: Record<string, string> = {};
  const hueStep = 360 / categories.length;

  categories.forEach((category, index) => {
    const hue = (index * hueStep) % 360;
    colors[category] = `hsl(${hue}, 65%, 50%)`;
  });

  return colors;
};

// Calculate categorical value for a visual feature
export const calculateCategoricalValue = (
  metrics: ComputedNodeMetrics,
  config: VisualizationConfig,
  featureId: string
): string => {
  const mapping = getFeatureMapping(config, featureId);
  if (!mapping) return 'unknown';

  // Find the first active categorical data source
  for (const [dataSourceId, weight] of Object.entries(mapping.dataSourceWeights)) {
    if (weight > 0) {
      const dataSource = DATA_SOURCES.find(ds => ds.id === dataSourceId);
      if (dataSource && dataSource.dataType === 'categorical') {
        return (metrics as Record<string, string>)[dataSourceId] || 'unknown';
      }
    }
  }

  return 'unknown';
};

// Normalize values to a 0-1 range
export const normalizeValues = (values: number[]): number[] => {
  if (values.length === 0) return [];

  const min = Math.min(...values);
  const max = Math.max(...values);
  const range = max - min;

  if (range === 0) return values.map(() => 0.5);

  return values.map(v => (v - min) / range);
};

// Calculate node size based on weighted metrics
export const calculateNodeSize = (
  nodeMetrics: ComputedNodeMetrics,
  config: VisualizationConfig,
  allNodeMetrics: ComputedNodeMetrics[],
  nodeType: string
): number => {
  if (nodeType === 'class' || nodeType === 'function' || nodeType === 'method') {
    return 6;
  }

  // Check if directories should participate in size calculations
  const sizeMapping = getFeatureMapping(config, 'node_size');
  const includeDirectoriesInSize = sizeMapping?.includeDirectories ?? true;

  // If directories are excluded, give them a default size
  if (nodeType === 'directory' && !includeDirectoriesInSize) {
    return 12; // Fixed reasonable size for directories when excluded
  }

  // Calculate weighted values for all nodes
  const allWeightedValues = allNodeMetrics.map(m => calculateWeightedValue(m, config, 'node_size'));

  // Filter values for normalization if directories are excluded
  let valuesForNormalization = allWeightedValues;
  let metricsForLookup = allNodeMetrics;

  if (!includeDirectoriesInSize) {
    // Filter out directory metrics and their corresponding weighted values
    const filteredData = allNodeMetrics
      .map((metric, index) => ({ metric, value: allWeightedValues[index], index }))
      .filter(item => item.metric.file_type !== 'directory');

    valuesForNormalization = filteredData.map(item => item.value);
    metricsForLookup = filteredData.map(item => item.metric);
  }

  const normalizedValues = normalizeValues(valuesForNormalization);
  const nodeIndex = metricsForLookup.indexOf(nodeMetrics);
  const normalizedValue = nodeIndex >= 0 ? normalizedValues[nodeIndex] || 0 : 0;

  // Directories get a larger size range to make them more prominent
  if (nodeType === 'directory') {
    const minRadius = 8;
    const maxRadius = 20;
    return minRadius + normalizedValue * (maxRadius - minRadius);
  }

  const minRadius = 5;
  const maxRadius = 15;

  return minRadius + normalizedValue * (maxRadius - minRadius);
};

// Calculate node color intensity based on weighted metrics
export const calculateNodeColorIntensity = (
  nodeMetrics: ComputedNodeMetrics,
  config: VisualizationConfig,
  allNodeMetrics: ComputedNodeMetrics[]
): number => {
  // Check if directories should participate in color calculations
  const colorMapping = getFeatureMapping(config, 'node_color');
  const includeDirectoriesInColor = colorMapping?.includeDirectories ?? true;

  // Calculate weighted values for all nodes
  const allWeightedValues = allNodeMetrics.map(m =>
    calculateWeightedValue(m, config, 'node_color')
  );

  // Filter values for normalization if directories are excluded
  let valuesForNormalization = allWeightedValues;
  let metricsForLookup = allNodeMetrics;

  if (!includeDirectoriesInColor) {
    // Filter out directory metrics and their corresponding weighted values
    const filteredData = allNodeMetrics
      .map((metric, index) => ({ metric, value: allWeightedValues[index], index }))
      .filter(item => item.metric.file_type !== 'directory');

    valuesForNormalization = filteredData.map(item => item.value);
    metricsForLookup = filteredData.map(item => item.metric);
  }

  const normalizedValues = normalizeValues(valuesForNormalization);
  const nodeIndex = metricsForLookup.indexOf(nodeMetrics);

  return nodeIndex >= 0 ? normalizedValues[nodeIndex] || 0 : 0;
};

// Calculate edge strength based on weighted metrics
export const calculateEdgeStrength = (
  linkMetrics: ComputedLinkMetrics,
  config: VisualizationConfig
): number => {
  const weightedValue = calculateWeightedValue(linkMetrics, config, 'edge_strength');

  // Convert to a strength value (0-2 range)
  return Math.max(0, Math.min(2, weightedValue * 2));
};

// Calculate edge width based on weighted metrics
export const calculateEdgeWidth = (
  linkMetrics: ComputedLinkMetrics,
  config: VisualizationConfig,
  linkType: string
): number => {
  const baseWidth = (() => {
    switch (linkType) {
      case 'import':
      case 'call':
      case 'calls':
        return 2;
      case 'contains':
        return 3;
      case 'filesystem_proximity':
        return 1.5;
      case 'semantic_similarity':
        return 2;
      default:
        return 1.5;
    }
  })();

  if (linkType === 'contains') {
    return baseWidth;
  }

  const weightedValue = calculateWeightedValue(linkMetrics, config, 'edge_width');

  // Scale width based on weighted value
  return baseWidth * (0.5 + weightedValue * 0.5);
};

// Get node color based on configuration
export const getNodeColor = (
  node: NodeData,
  nodeMetrics: ComputedNodeMetrics | undefined,
  config: VisualizationConfig,
  allNodeMetrics: ComputedNodeMetrics[],
  extensionColors: Record<string, string>
): string => {
  // Special handling for non-file nodes
  if (node.type === 'class') {
    return NODE_COLORS.CLASS;
  } else if (node.type === 'function') {
    return NODE_COLORS.FUNCTION;
  } else if (node.type === 'method') {
    return NODE_COLORS.METHOD;
  }

  // Check if directories should participate in color calculations
  const colorMapping = getFeatureMapping(config, 'node_color');
  const includeDirectoriesInColor = colorMapping?.includeDirectories ?? true;

  // If directories are excluded from color mapping, use default gray
  if (node.type === 'directory' && !includeDirectoriesInColor) {
    return NODE_COLORS.DIRECTORY; // Default gray for directories when excluded
  }

  if (!nodeMetrics) {
    // Fallback colors for nodes without metrics
    if (node.type === 'directory') {
      return NODE_COLORS.DIRECTORY;
    }
    return extensionColors[node.extension || 'unknown'] || NODE_COLORS.UNKNOWN;
  }

  const isCategorical = isColorMappingCategorical(config);

  if (isCategorical) {
    // Categorical coloring
    const categoryValue = calculateCategoricalValue(nodeMetrics, config, 'node_color');

    // If file_type is active, use extension colors for files, special handling for directories
    if (colorMapping?.dataSourceWeights.file_type > 0) {
      if (node.type === 'directory') {
        return NODE_COLORS.DIRECTORY; // Keep directories gray when using file type coloring
      }
      return extensionColors[node.extension || 'unknown'] || NODE_COLORS.UNKNOWN;
    }

    // For other categorical data, generate distributed colors (including directories if enabled)
    const allCategories = [
      ...new Set(allNodeMetrics.map(m => calculateCategoricalValue(m, config, 'node_color'))),
    ];
    const categoricalColors = generateCategoricalColors(allCategories);
    return categoricalColors[categoryValue] || NODE_COLORS.UNKNOWN;
  } else {
    // Continuous coloring (blue to red gradient) - includes directories if enabled
    const intensity = calculateNodeColorIntensity(nodeMetrics, config, allNodeMetrics);

    // Blue to red gradient
    const red = Math.round(255 * intensity);
    const blue = Math.round(255 * (1 - intensity));
    const green = Math.round(128 * (1 - Math.abs(intensity - 0.5) * 2)); // Peak at middle

    return `rgb(${red}, ${green}, ${blue})`;
  }
};

// Calculate edge color based on weighted metrics
export const calculateEdgeColor = (
  linkMetrics: ComputedLinkMetrics,
  config: VisualizationConfig,
  linkType: string
): string => {
  const weightedValue = calculateWeightedValue(linkMetrics, config, 'edge_color');

  // If no configuration is set, fall back to type-based colors
  if (weightedValue === 0) {
    return getLinkColor(linkType);
  }

  // Create a color gradient based on weighted value (blue to red)
  const red = Math.round(255 * weightedValue);
  const blue = Math.round(255 * (1 - weightedValue));
  const green = Math.round(128 * (1 - Math.abs(weightedValue - 0.5) * 2));

  return `rgb(${red}, ${green}, ${blue})`;
};

// Helper function to get link color based on type (fallback)
export const getLinkColor = (linkType: string): string => {
  switch (linkType) {
    case 'filesystem_proximity':
      return '#e74c3c';
    case 'semantic_similarity':
      return '#27ae60';
    case 'import':
    case 'call':
      return '#3498db';
    case 'contains':
      return '#2c3e50';
    default:
      return '#95a5a6';
  }
};

// Check if a node should be visible based on its metrics and configured thresholds
export const isNodeVisible = (
  nodeMetrics: ComputedNodeMetrics,
  config: VisualizationConfig,
  allNodeMetrics: ComputedNodeMetrics[],
  nodeType: string
): boolean => {
  // Handle undefined config (e.g., in tests)
  if (!config) return true;

  // Always show special node types (directories, components)
  if (
    nodeType === 'directory' ||
    nodeType === 'class' ||
    nodeType === 'function' ||
    nodeType === 'method'
  ) {
    return true;
  }

  // Check global node threshold
  if (config.nodeThreshold && config.nodeThreshold > 0) {
    const nodeFeatures = VISUAL_FEATURES.filter(f => f.category === 'node');
    let maxFeatureValue = 0;
    let hasActiveFeatures = false;

    for (const feature of nodeFeatures) {
      const mapping = getFeatureMapping(config, feature.id);
      if (mapping && Object.values(mapping.dataSourceWeights).some(w => w > 0)) {
        hasActiveFeatures = true;
        const normalizedValue = getNormalizedFeatureValue(
          nodeMetrics,
          config,
          allNodeMetrics,
          feature.id
        );
        maxFeatureValue = Math.max(maxFeatureValue, normalizedValue);
      }
    }

    // Hide node only if ALL active features are below threshold
    if (hasActiveFeatures && maxFeatureValue < config.nodeThreshold) {
      return false;
    }
  }

  // Check individual feature thresholds
  const nodeFeatures = VISUAL_FEATURES.filter(f => f.category === 'node');
  for (const feature of nodeFeatures) {
    const mapping = getFeatureMapping(config, feature.id);
    if (mapping && mapping.threshold && mapping.threshold > 0) {
      // Only apply threshold if this feature is actually being used (has active weights)
      const hasActiveWeights = Object.values(mapping.dataSourceWeights).some(w => w > 0);
      if (hasActiveWeights) {
        const normalizedValue = getNormalizedFeatureValue(
          nodeMetrics,
          config,
          allNodeMetrics,
          feature.id
        );
        if (normalizedValue < mapping.threshold) {
          return false;
        }
      }
    }
  }

  return true;
};

// Check if an edge should be visible based on its metrics and configured thresholds
export const isEdgeVisible = (
  linkMetrics: ComputedLinkMetrics,
  config: VisualizationConfig,
  linkType: string
): boolean => {
  // Handle undefined config (e.g., in tests)
  if (!config) return true;

  // Always show contains relationships
  if (linkType === 'contains') {
    return true;
  }

  // Check if edge has any non-zero weight (existing logic)
  const edgeStrength = calculateEdgeStrength(linkMetrics, config);
  if (edgeStrength <= 0) {
    return false;
  }

  // Check global edge threshold
  if (config.edgeThreshold && config.edgeThreshold > 0) {
    const normalizedStrength = Math.min(1, edgeStrength / 2); // Normalize to 0-1
    if (normalizedStrength < config.edgeThreshold) {
      return false;
    }
  }

  // Check individual feature thresholds
  const edgeFeatures = VISUAL_FEATURES.filter(f => f.category === 'edge');
  for (const feature of edgeFeatures) {
    const mapping = getFeatureMapping(config, feature.id);
    if (mapping && mapping.threshold && mapping.threshold > 0) {
      // Only apply threshold if this feature is actually being used (has active weights)
      const hasActiveWeights = Object.values(mapping.dataSourceWeights).some(w => w > 0);
      if (hasActiveWeights) {
        let featureValue = 0;

        if (feature.id === 'edge_strength') {
          featureValue = Math.min(1, edgeStrength / 2);
        } else {
          // For other edge features, use the weighted value normalized to 0-1
          featureValue = Math.min(1, calculateWeightedValue(linkMetrics, config, feature.id));
        }

        if (featureValue < mapping.threshold) {
          return false;
        }
      }
    }
  }

  return true;
};

// Helper function to get normalized feature value for nodes (0-1 range)
export const getNormalizedFeatureValue = (
  nodeMetrics: ComputedNodeMetrics,
  config: VisualizationConfig,
  allNodeMetrics: ComputedNodeMetrics[],
  featureId: string
): number => {
  if (featureId === 'node_size') {
    // For node size, normalize based on all nodes
    const allWeightedValues = allNodeMetrics.map(m => calculateWeightedValue(m, config, featureId));
    const normalizedValues = normalizeValues(allWeightedValues);
    const nodeIndex = allNodeMetrics.indexOf(nodeMetrics);
    return normalizedValues[nodeIndex] || 0;
  } else if (featureId === 'node_color') {
    // For node color, get the intensity value
    return calculateNodeColorIntensity(nodeMetrics, config, allNodeMetrics);
  } else {
    // For other features, use the weighted value normalized to 0-1
    return Math.min(1, calculateWeightedValue(nodeMetrics, config, featureId));
  }
};

// Calculate pie chart data for a node based on weighted metrics
export const calculatePieChartData = (
  nodeMetrics: ComputedNodeMetrics,
  config: VisualizationConfig | undefined
): { covered: number; uncovered: number } | null => {
  if (!config) return null;

  const mapping = getFeatureMapping(config, 'pie_chart_ratio');
  if (!mapping) return null;

  // Check if pie chart ratio feature is active
  const totalWeight = Object.values(mapping.dataSourceWeights).reduce(
    (sum, weight) => sum + weight,
    0
  );
  if (totalWeight === 0) return null;

  // Check if coverage data is actually available
  if (nodeMetrics.test_coverage_ratio === undefined || nodeMetrics.test_coverage_ratio === null) {
    return null; // No coverage data available, don't show pie chart
  }

  // Calculate the coverage ratio
  const coverageRatio = calculateWeightedValue(nodeMetrics, config, 'pie_chart_ratio');

  // Ensure coverage ratio is between 0 and 1
  const normalizedCoverage = Math.max(0, Math.min(1, coverageRatio));

  return {
    covered: normalizedCoverage,
    uncovered: 1 - normalizedCoverage,
  };
};

// Check if pie chart rendering is enabled for a node
export const isPieChartEnabled = (config: VisualizationConfig | undefined): boolean => {
  if (!config) return false;

  const mapping = getFeatureMapping(config, 'pie_chart_ratio');
  if (!mapping) return false;

  const totalWeight = Object.values(mapping.dataSourceWeights).reduce(
    (sum, weight) => sum + weight,
    0
  );
  return totalWeight > 0;
};<|MERGE_RESOLUTION|>--- conflicted
+++ resolved
@@ -1,15 +1,11 @@
 import { RepositoryData } from '../types/schema';
-<<<<<<< HEAD
-import { VisualizationConfig, getFeatureMapping, DATA_SOURCES } from '../types/visualization';
-import apiClient from './apiClient';
-=======
 import {
   VisualizationConfig,
   getFeatureMapping,
   DATA_SOURCES,
   VISUAL_FEATURES,
 } from '../types/visualization';
->>>>>>> 8ec6746f
+import apiClient from './apiClient';
 import { NODE_COLORS } from './extensionColors';
 
 export interface NodeData {
