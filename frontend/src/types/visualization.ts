--- conflicted
+++ resolved
@@ -25,11 +25,8 @@
 export interface FeatureMapping {
   featureId: string;
   dataSourceWeights: Record<string, number>; // dataSourceId -> weight (0-100)
-<<<<<<< HEAD
   threshold?: number; // Optional threshold (0-1) for this feature - elements below this are hidden
-=======
   includeDirectories?: boolean; // Whether directories should participate in this feature
->>>>>>> 5d30f507
 }
 
 export interface VisualizationConfig {
@@ -211,11 +208,8 @@
         code_references: 0,
         test_coverage_ratio: 0,
       },
-<<<<<<< HEAD
-      threshold: 0,
-=======
+      threshold: 0,
       includeDirectories: false, // Directories excluded by default to prevent crowding
->>>>>>> 5d30f507
     },
     {
       featureId: 'node_color',
@@ -231,11 +225,8 @@
         code_references: 0,
         test_coverage_ratio: 0,
       },
-<<<<<<< HEAD
-      threshold: 0,
-=======
+      threshold: 0,
       includeDirectories: false, // Keep directories with consistent gray color by default
->>>>>>> 5d30f507
     },
     {
       featureId: 'edge_strength',
@@ -251,11 +242,8 @@
         code_references: 70,
         test_coverage_ratio: 0,
       },
-<<<<<<< HEAD
-      threshold: 0,
-=======
+      threshold: 0,
       includeDirectories: true, // Directories can participate in edge relationships
->>>>>>> 5d30f507
     },
     {
       featureId: 'edge_width',
@@ -287,6 +275,7 @@
         code_references: 0,
         test_coverage_ratio: 100,
       },
+      threshold: 0,
       includeDirectories: true, // Directories can participate in edge relationships
     },
     {
@@ -351,27 +340,16 @@
   };
 };
 
-<<<<<<< HEAD
 export const updateFeatureThreshold = (
   config: VisualizationConfig,
   featureId: string,
   threshold: number
-=======
-export const updateDirectoryInclusion = (
-  config: VisualizationConfig,
-  featureId: string,
-  includeDirectories: boolean
->>>>>>> 5d30f507
 ): VisualizationConfig => {
   const newMappings = config.mappings.map(mapping => {
     if (mapping.featureId === featureId) {
       return {
         ...mapping,
-<<<<<<< HEAD
         threshold,
-=======
-        includeDirectories,
->>>>>>> 5d30f507
       };
     }
     return mapping;
@@ -381,7 +359,6 @@
     ...config,
     mappings: newMappings,
   };
-<<<<<<< HEAD
 };
 
 export const updateGlobalThreshold = (
@@ -393,6 +370,25 @@
     ...config,
     [type === 'node' ? 'nodeThreshold' : 'edgeThreshold']: threshold,
   };
-=======
->>>>>>> 5d30f507
+};
+
+export const updateDirectoryInclusion = (
+  config: VisualizationConfig,
+  featureId: string,
+  includeDirectories: boolean
+): VisualizationConfig => {
+  const newMappings = config.mappings.map(mapping => {
+    if (mapping.featureId === featureId) {
+      return {
+        ...mapping,
+        includeDirectories,
+      };
+    }
+    return mapping;
+  });
+
+  return {
+    ...config,
+    mappings: newMappings,
+  };
 };