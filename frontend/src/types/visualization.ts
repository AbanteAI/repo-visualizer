/**
 * Types and configurations for the flexible visualization system
 */

export interface DataSource {
  id: string;
  name: string;
  description: string;
  color: string;
  defaultWeight: number;
  category: 'file' | 'relationship' | 'git' | 'semantic';
  dataType: 'continuous' | 'categorical';
  applicableTo: 'node' | 'edge' | 'both';
}

export interface VisualFeature {
  id: string;
  name: string;
  description: string;
  icon: string;
  category: 'node' | 'edge';
  defaultDataSources: string[];
}

export interface FeatureMapping {
  featureId: string;
  dataSourceWeights: Record<string, number>; // dataSourceId -> weight (0-100)
  threshold?: number; // Optional threshold (0-1) for this feature - elements below this are hidden
  includeDirectories?: boolean; // Whether directories should participate in this feature
}

export interface RelationshipSkeleton {
  id: string;
  name: string;
  description: string;
  color: string;
  enabled: boolean;
  opacity: number;
  relationshipTypes: string[];
}

export interface VisualizationConfig {
  mappings: FeatureMapping[];
<<<<<<< HEAD
  skeletons: RelationshipSkeleton[];
=======
  nodeThreshold?: number; // Global node threshold (0-1)
  edgeThreshold?: number; // Global edge threshold (0-1)
>>>>>>> 8ec6746f
}

// Available data sources
export const DATA_SOURCES: DataSource[] = [
  {
    id: 'code_references',
    name: 'Code References',
    description: 'Direct code references like imports and calls',
    color: '#3b82f6',
    defaultWeight: 70,
    category: 'relationship',
    dataType: 'continuous',
    applicableTo: 'edge',
  },
  {
    id: 'commit_count',
    name: 'Commit Count',
    description: 'Number of commits affecting this file',
    color: '#f59e0b',
    defaultWeight: 0,
    category: 'git',
    dataType: 'continuous',
    applicableTo: 'node',
  },
  {
    id: 'file_size',
    name: 'File Size',
    description: 'Size of the file in bytes',
    color: '#8b5cf6',
    defaultWeight: 100,
    category: 'file',
    dataType: 'continuous',
    applicableTo: 'node',
  },
  {
    id: 'file_type',
    name: 'File Type',
    description: 'File extension/type for categorical coloring',
    color: '#6b7280',
    defaultWeight: 100,
    category: 'file',
    dataType: 'categorical',
    applicableTo: 'node',
  },
  {
    id: 'filesystem_proximity',
    name: 'Filesystem Proximity',
    description: 'How close files are in the filesystem',
    color: '#ef4444',
    defaultWeight: 30,
    category: 'file',
    dataType: 'continuous',
    applicableTo: 'edge',
  },
  {
    id: 'identifiers',
    name: 'Identifiers',
    description: 'Number of top-level identifiers in the file',
    color: '#ec4899',
    defaultWeight: 0,
    category: 'file',
    dataType: 'continuous',
    applicableTo: 'node',
  },
  {
    id: 'recency',
    name: 'Recency',
    description: 'How recently the file was modified',
    color: '#06b6d4',
    defaultWeight: 0,
    category: 'git',
    dataType: 'continuous',
    applicableTo: 'node',
  },
  {
    id: 'references',
    name: 'Incoming References',
    description: 'Number of incoming references to this file',
    color: '#10b981',
    defaultWeight: 0,
    category: 'relationship',
    dataType: 'continuous',
    applicableTo: 'node',
  },
  {
    id: 'semantic_similarity',
    name: 'Semantic Similarity',
    description: 'Semantic similarity between files',
    color: '#22c55e',
    defaultWeight: 30,
    category: 'semantic',
    dataType: 'continuous',
    applicableTo: 'edge',
  },
  {
    id: 'test_coverage_ratio',
    name: 'Test Coverage Ratio',
    description: 'Percentage of code covered by tests',
    color: '#16a34a',
    defaultWeight: 0,
    category: 'file',
    dataType: 'continuous',
    applicableTo: 'node',
  },
];

// Available visual features
export const VISUAL_FEATURES: VisualFeature[] = [
  {
    id: 'edge_color',
    name: 'Edge Color',
    description: 'Color of the edges',
    icon: '🌈',
    category: 'edge',
    defaultDataSources: ['code_references'],
  },
  {
    id: 'edge_strength',
    name: 'Edge Strength',
    description: 'Strength of connections between nodes',
    icon: '━',
    category: 'edge',
    defaultDataSources: ['code_references', 'semantic_similarity', 'filesystem_proximity'],
  },
  {
    id: 'edge_width',
    name: 'Edge Width',
    description: 'Width of the edges',
    icon: '═',
    category: 'edge',
    defaultDataSources: ['code_references'],
  },
  {
    id: 'node_color',
    name: 'Node Color',
    description: 'Color intensity of the nodes',
    icon: '🎨',
    category: 'node',
    defaultDataSources: ['file_type'],
  },
  {
    id: 'node_size',
    name: 'Node Size',
    description: 'Size of the nodes in the graph',
    icon: '●',
    category: 'node',
    defaultDataSources: ['file_size'],
  },
  {
    id: 'pie_chart_ratio',
    name: 'Pie Chart Ratio',
    description: 'Display nodes as pie charts showing data ratios',
    icon: '◐',
    category: 'node',
    defaultDataSources: ['test_coverage_ratio'],
  },
];

// Available relationship skeletons
export const RELATIONSHIP_SKELETONS: RelationshipSkeleton[] = [
  {
    id: 'code_references',
    name: 'Code References',
    description: 'Direct code dependencies like imports, calls, and inheritance',
    color: '#3498db',
    enabled: true,
    opacity: 0.6,
    relationshipTypes: ['import', 'call', 'calls', 'inheritance', 'contains'],
  },
  {
    id: 'semantic_similarity',
    name: 'Semantic Similarity',
    description: 'Files that are conceptually similar based on semantic analysis',
    color: '#27ae60',
    enabled: true,
    opacity: 0.6,
    relationshipTypes: ['semantic_similarity'],
  },
  {
    id: 'filesystem_proximity',
    name: 'Filesystem Proximity',
    description: 'Files that are close to each other in the directory structure',
    color: '#e74c3c',
    enabled: true,
    opacity: 0.6,
    relationshipTypes: ['filesystem_proximity'],
  },
];

// Default configuration
export const DEFAULT_CONFIG: VisualizationConfig = {
  skeletons: [...RELATIONSHIP_SKELETONS],
  mappings: [
    {
      featureId: 'node_size',
      dataSourceWeights: {
        file_type: 0,
        file_size: 100,
        commit_count: 0,
        recency: 0,
        identifiers: 0,
        references: 0,
        semantic_similarity: 0,
        filesystem_proximity: 0,
        code_references: 0,
        test_coverage_ratio: 0,
      },
      threshold: 0,
      includeDirectories: false, // Directories excluded by default to prevent crowding
    },
    {
      featureId: 'node_color',
      dataSourceWeights: {
        file_type: 100,
        file_size: 0,
        commit_count: 0,
        recency: 0,
        identifiers: 0,
        references: 0,
        semantic_similarity: 0,
        filesystem_proximity: 0,
        code_references: 0,
        test_coverage_ratio: 0,
      },
      threshold: 0,
      includeDirectories: false, // Keep directories with consistent gray color by default
    },
    {
      featureId: 'edge_strength',
      dataSourceWeights: {
        file_type: 0,
        file_size: 0,
        commit_count: 0,
        recency: 0,
        identifiers: 0,
        references: 0,
        semantic_similarity: 30,
        filesystem_proximity: 30,
        code_references: 70,
        test_coverage_ratio: 0,
      },
      threshold: 0,
      includeDirectories: true, // Directories can participate in edge relationships
    },
    {
      featureId: 'edge_width',
      dataSourceWeights: {
        file_type: 0,
        file_size: 0,
        commit_count: 0,
        recency: 0,
        identifiers: 0,
        references: 0,
        semantic_similarity: 0,
        filesystem_proximity: 0,
        code_references: 100,
        test_coverage_ratio: 0,
      },
      threshold: 0,
    },
    {
      featureId: 'pie_chart_ratio',
      dataSourceWeights: {
        file_type: 0,
        file_size: 0,
        commit_count: 0,
        recency: 0,
        identifiers: 0,
        references: 0,
        semantic_similarity: 0,
        filesystem_proximity: 0,
        code_references: 0,
        test_coverage_ratio: 100,
      },
      threshold: 0,
      includeDirectories: true, // Directories can participate in edge relationships
    },
    {
      featureId: 'edge_color',
      dataSourceWeights: {
        file_type: 0,
        file_size: 0,
        commit_count: 0,
        recency: 0,
        identifiers: 0,
        references: 0,
        semantic_similarity: 0,
        filesystem_proximity: 0,
        code_references: 100,
      },
      threshold: 0,
    },
  ],
  nodeThreshold: 0,
  edgeThreshold: 0,
};

// Helper functions
export const getDataSourceById = (id: string): DataSource | undefined => {
  return DATA_SOURCES.find(ds => ds.id === id);
};

export const getVisualFeatureById = (id: string): VisualFeature | undefined => {
  return VISUAL_FEATURES.find(vf => vf.id === id);
};

export const getFeatureMapping = (
  config: VisualizationConfig | undefined,
  featureId: string
): FeatureMapping | undefined => {
  if (!config) return undefined;
  return config.mappings.find(m => m.featureId === featureId);
};

export const updateFeatureMapping = (
  config: VisualizationConfig,
  featureId: string,
  dataSourceId: string,
  weight: number
): VisualizationConfig => {
  const newMappings = config.mappings.map(mapping => {
    if (mapping.featureId === featureId) {
      return {
        ...mapping,
        dataSourceWeights: {
          ...mapping.dataSourceWeights,
          [dataSourceId]: weight,
        },
      };
    }
    return mapping;
  });

  return {
    ...config,
    mappings: newMappings,
  };
};

<<<<<<< HEAD
export const getRelationshipSkeletonById = (id: string): RelationshipSkeleton | undefined => {
  return RELATIONSHIP_SKELETONS.find(s => s.id === id);
};

export const updateSkeletonConfig = (
  config: VisualizationConfig,
  skeletonId: string,
  updates: Partial<RelationshipSkeleton>
): VisualizationConfig => {
  const currentSkeletons = config.skeletons || [];
  const newSkeletons = currentSkeletons.map(skeleton => {
    if (skeleton.id === skeletonId) {
      return { ...skeleton, ...updates };
    }
    return skeleton;
=======
export const updateFeatureThreshold = (
  config: VisualizationConfig,
  featureId: string,
  threshold: number
): VisualizationConfig => {
  const newMappings = config.mappings.map(mapping => {
    if (mapping.featureId === featureId) {
      return {
        ...mapping,
        threshold,
      };
    }
    return mapping;
>>>>>>> 8ec6746f
  });

  return {
    ...config,
<<<<<<< HEAD
    skeletons: newSkeletons,
  };
};

export const getSkeletonConfig = (
  config: VisualizationConfig,
  skeletonId: string
): RelationshipSkeleton | undefined => {
  return config.skeletons.find(s => s.id === skeletonId);
=======
    mappings: newMappings,
  };
};

export const updateGlobalThreshold = (
  config: VisualizationConfig,
  type: 'node' | 'edge',
  threshold: number
): VisualizationConfig => {
  return {
    ...config,
    [type === 'node' ? 'nodeThreshold' : 'edgeThreshold']: threshold,
  };
>>>>>>> 8ec6746f
};

export const updateDirectoryInclusion = (
  config: VisualizationConfig,
  featureId: string,
  includeDirectories: boolean
): VisualizationConfig => {
  const newMappings = config.mappings.map(mapping => {
    if (mapping.featureId === featureId) {
      return {
        ...mapping,
        includeDirectories,
      };
    }
    return mapping;
  });

  return {
    ...config,
    mappings: newMappings,
  };
};<|MERGE_RESOLUTION|>--- conflicted
+++ resolved
@@ -41,12 +41,9 @@
 
 export interface VisualizationConfig {
   mappings: FeatureMapping[];
-<<<<<<< HEAD
   skeletons: RelationshipSkeleton[];
-=======
   nodeThreshold?: number; // Global node threshold (0-1)
   edgeThreshold?: number; // Global edge threshold (0-1)
->>>>>>> 8ec6746f
 }
 
 // Available data sources
@@ -386,7 +383,6 @@
   };
 };
 
-<<<<<<< HEAD
 export const getRelationshipSkeletonById = (id: string): RelationshipSkeleton | undefined => {
   return RELATIONSHIP_SKELETONS.find(s => s.id === id);
 };
@@ -402,7 +398,21 @@
       return { ...skeleton, ...updates };
     }
     return skeleton;
-=======
+  });
+
+  return {
+    ...config,
+    skeletons: newSkeletons,
+  };
+};
+
+export const getSkeletonConfig = (
+  config: VisualizationConfig,
+  skeletonId: string
+): RelationshipSkeleton | undefined => {
+  return config.skeletons.find(s => s.id === skeletonId);
+};
+
 export const updateFeatureThreshold = (
   config: VisualizationConfig,
   featureId: string,
@@ -416,22 +426,10 @@
       };
     }
     return mapping;
->>>>>>> 8ec6746f
   });
 
   return {
     ...config,
-<<<<<<< HEAD
-    skeletons: newSkeletons,
-  };
-};
-
-export const getSkeletonConfig = (
-  config: VisualizationConfig,
-  skeletonId: string
-): RelationshipSkeleton | undefined => {
-  return config.skeletons.find(s => s.id === skeletonId);
-=======
     mappings: newMappings,
   };
 };
@@ -445,7 +443,6 @@
     ...config,
     [type === 'node' ? 'nodeThreshold' : 'edgeThreshold']: threshold,
   };
->>>>>>> 8ec6746f
 };
 
 export const updateDirectoryInclusion = (
