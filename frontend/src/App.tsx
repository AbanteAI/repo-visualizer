--- conflicted
+++ resolved
@@ -17,11 +17,9 @@
   const [semanticWeight, setSemanticWeight] = useState(30);
   const [isAutoLoading, setIsAutoLoading] = useState(true);
   const [autoLoadFailed, setAutoLoadFailed] = useState(false);
-<<<<<<< HEAD
   const [searchQuery, setSearchQuery] = useState('');
   const [searchMode, setSearchMode] = useState<SearchMode>('exact');
   const [searchResults, setSearchResults] = useState<Map<string, number>>(new Map());
-=======
 
   // Node sizing weights
   const [fileSizeWeight, setFileSizeWeight] = useState(100);
@@ -30,7 +28,6 @@
   const [identifiersWeight, setIdentifiersWeight] = useState(0);
   const [referencesWeight, setReferencesWeight] = useState(0);
 
->>>>>>> 903ba37b
   const graphRef = useRef<RepositoryGraphHandle | null>(null);
 
   // Auto-load repo_data.json on component mount
@@ -121,7 +118,6 @@
     setSemanticWeight(weight);
   };
 
-<<<<<<< HEAD
   const handleSearchQueryChange = (query: string) => {
     setSearchQuery(query);
   };
@@ -133,7 +129,8 @@
   const handleClearSearch = () => {
     setSearchQuery('');
     setSearchResults(new Map());
-=======
+  };
+
   // Node sizing weight handlers
   const handleFileSizeWeightChange = (weight: number) => {
     setFileSizeWeight(weight);
@@ -153,7 +150,6 @@
 
   const handleReferencesWeightChange = (weight: number) => {
     setReferencesWeight(weight);
->>>>>>> 903ba37b
   };
 
   return (
@@ -200,18 +196,15 @@
                 referenceWeight={referenceWeight}
                 filesystemWeight={filesystemWeight}
                 semanticWeight={semanticWeight}
-<<<<<<< HEAD
                 searchQuery={searchQuery}
                 searchMode={searchMode}
                 searchResults={searchResults}
                 onSearchResultsChange={setSearchResults}
-=======
                 fileSizeWeight={fileSizeWeight}
                 commitCountWeight={commitCountWeight}
                 recencyWeight={recencyWeight}
                 identifiersWeight={identifiersWeight}
                 referencesWeight={referencesWeight}
->>>>>>> 903ba37b
               />
 
               <Controls
@@ -226,13 +219,11 @@
                 onReferenceWeightChange={handleReferenceWeightChange}
                 onFilesystemWeightChange={handleFilesystemWeightChange}
                 onSemanticWeightChange={handleSemanticWeightChange}
-<<<<<<< HEAD
                 searchQuery={searchQuery}
                 searchMode={searchMode}
                 onSearchQueryChange={handleSearchQueryChange}
                 onSearchModeChange={handleSearchModeChange}
                 onClearSearch={handleClearSearch}
-=======
                 fileSizeWeight={fileSizeWeight}
                 commitCountWeight={commitCountWeight}
                 recencyWeight={recencyWeight}
@@ -243,7 +234,6 @@
                 onRecencyWeightChange={handleRecencyWeightChange}
                 onIdentifiersWeightChange={handleIdentifiersWeightChange}
                 onReferencesWeightChange={handleReferencesWeightChange}
->>>>>>> 903ba37b
               />
 
               {selectedFile && (
