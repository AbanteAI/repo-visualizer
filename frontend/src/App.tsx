--- conflicted
+++ resolved
@@ -88,7 +88,7 @@
         document.exitFullscreen();
       }
     }
-    setIsFullscreen(prev => !prev);
+    setIsFullscreen(!isFullscreen);
   };
 
   const handleZoomIn = () => {
@@ -137,53 +137,43 @@
   };
 
   return (
-    <div className="h-screen bg-gray-50 flex flex-col" style={{ height: '100vh' }}>
-      <header className="bg-white shadow-sm flex-shrink-0">
+    <div className="min-h-screen bg-gray-50">
+      <header className="bg-white shadow-sm">
         <div className="max-w-7xl mx-auto px-4 py-4 sm:px-6 lg:px-8">
           <h1 className="text-2xl font-bold text-gray-900">Repo Visualizer</h1>
           <p className="text-sm text-gray-500">Visualize your repository structure interactively</p>
         </div>
       </header>
 
-      <main className="flex-1 flex flex-col" style={{ flex: 1 }}>
+      <main className="max-w-7xl mx-auto px-4 py-6 sm:px-6 lg:px-8">
         {isAutoLoading ? (
-          <div className="max-w-7xl mx-auto px-4 py-6 sm:px-6 lg:px-8">
-            <div className="bg-white shadow sm:rounded-lg p-6 text-center">
-              <div className="animate-spin rounded-full h-12 w-12 border-b-2 border-blue-600 mx-auto mb-4"></div>
-              <p className="text-gray-600">Loading repository data...</p>
-            </div>
+          <div className="bg-white shadow sm:rounded-lg p-6 text-center">
+            <div className="animate-spin rounded-full h-12 w-12 border-b-2 border-blue-600 mx-auto mb-4"></div>
+            <p className="text-gray-600">Loading repository data...</p>
           </div>
         ) : !repositoryData ? (
-          <div className="max-w-7xl mx-auto px-4 py-6 sm:px-6 lg:px-8">
-            <div className="bg-white shadow sm:rounded-lg p-6">
-              {autoLoadFailed && (
-                <div className="mb-4 p-3 bg-yellow-100 text-yellow-700 rounded">
-                  Could not auto-load repo_data.json. Please select a file manually.
-                </div>
-              )}
-              <FileUpload onDataLoaded={handleDataLoaded} onLoadExample={handleLoadExample} />
-            </div>
+          <div className="bg-white shadow sm:rounded-lg p-6">
+            {autoLoadFailed && (
+              <div className="mb-4 p-3 bg-yellow-100 text-yellow-700 rounded">
+                Could not auto-load repo_data.json. Please select a file manually.
+              </div>
+            )}
+            <FileUpload onDataLoaded={handleDataLoaded} onLoadExample={handleLoadExample} />
           </div>
         ) : (
           <>
-            <div className="max-w-7xl mx-auto px-4 py-2 sm:px-6 lg:px-8 flex-shrink-0">
-              <div className="bg-white shadow sm:rounded-lg p-4 text-center">
-                <h2 className="text-lg font-semibold">
-                  {repositoryData.metadata.repoName}
-                  {repositoryData.metadata.description &&
-                    ` - ${repositoryData.metadata.description}`}
-                </h2>
-              </div>
+            <div className="bg-white shadow sm:rounded-lg mb-6 p-4 text-center">
+              <h2 className="text-lg font-semibold">
+                {repositoryData.metadata.repoName}
+                {repositoryData.metadata.description &&
+                  ` - ${repositoryData.metadata.description}`}
+              </h2>
             </div>
 
             <div
               className={`flex-1 flex flex-col ${isFullscreen ? 'fixed inset-0 z-50 bg-white' : ''}`}
             >
-<<<<<<< HEAD
-              <div className="relative h-[600px]">
-=======
-              <div className="flex-1 min-h-0" style={{ display: 'flex', flexDirection: 'column' }}>
->>>>>>> 1313981c
+              <div className="flex-1 min-h-0 relative" style={{ display: 'flex', flexDirection: 'column' }}>
                 <RepositoryGraph
                   ref={graphRef}
                   data={repositoryData}
@@ -198,10 +188,15 @@
                   identifiersWeight={identifiersWeight}
                   referencesWeight={referencesWeight}
                 />
-<<<<<<< HEAD
 
                 <DraggableControls
-=======
+                  referenceWeight={referenceWeight}
+                  filesystemWeight={filesystemWeight}
+                  semanticWeight={semanticWeight}
+                  onReferenceWeightChange={handleReferenceWeightChange}
+                  onFilesystemWeightChange={handleFilesystemWeightChange}
+                  onSemanticWeightChange={handleSemanticWeightChange}
+                />
               </div>
 
               <div className="flex-shrink-0 bg-white border-t">
@@ -211,35 +206,6 @@
                   onReset={handleReset}
                   onFullscreen={toggleFullscreen}
                   isFullscreen={isFullscreen}
->>>>>>> 1313981c
-                  referenceWeight={referenceWeight}
-                  filesystemWeight={filesystemWeight}
-                  semanticWeight={semanticWeight}
-                  onReferenceWeightChange={handleReferenceWeightChange}
-                  onFilesystemWeightChange={handleFilesystemWeightChange}
-                  onSemanticWeightChange={handleSemanticWeightChange}
-<<<<<<< HEAD
-                />
-              </div>
-
-              <Controls
-                onZoomIn={handleZoomIn}
-                onZoomOut={handleZoomOut}
-                onReset={handleReset}
-                onFullscreen={toggleFullscreen}
-                isFullscreen={isFullscreen}
-                fileSizeWeight={fileSizeWeight}
-                commitCountWeight={commitCountWeight}
-                recencyWeight={recencyWeight}
-                identifiersWeight={identifiersWeight}
-                referencesWeight={referencesWeight}
-                onFileSizeWeightChange={handleFileSizeWeightChange}
-                onCommitCountWeightChange={handleCommitCountWeightChange}
-                onRecencyWeightChange={handleRecencyWeightChange}
-                onIdentifiersWeightChange={handleIdentifiersWeightChange}
-                onReferencesWeightChange={handleReferencesWeightChange}
-              />
-=======
                   fileSizeWeight={fileSizeWeight}
                   commitCountWeight={commitCountWeight}
                   recencyWeight={recencyWeight}
@@ -252,7 +218,6 @@
                   onReferencesWeightChange={handleReferencesWeightChange}
                 />
               </div>
->>>>>>> 1313981c
 
               {selectedFile && (
                 <FileDetails
