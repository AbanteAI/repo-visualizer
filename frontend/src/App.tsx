--- conflicted
+++ resolved
@@ -12,13 +12,9 @@
   const [repositoryData, setRepositoryData] = useState<RepositoryData | null>(null);
   const [selectedFile, setSelectedFile] = useState<string | null>(null);
   const [isFullscreen, setIsFullscreen] = useState(false);
-<<<<<<< HEAD
   const [referenceWeight, setReferenceWeight] = useState(70);
   const [filesystemWeight, setFilesystemWeight] = useState(30);
-  const graphRef = useRef<RepositoryGraphHandle>(null);
-=======
   const graphRef = useRef<RepositoryGraphHandle | null>(null);
->>>>>>> d97b9620
 
   const handleDataLoaded = (data: RepositoryData) => {
     setRepositoryData(data);
@@ -107,15 +103,9 @@
               />
 
               <Controls
-<<<<<<< HEAD
                 onZoomIn={handleZoomIn}
                 onZoomOut={handleZoomOut}
                 onReset={handleReset}
-=======
-                onZoomIn={() => graphRef.current?.zoomIn()}
-                onZoomOut={() => graphRef.current?.zoomOut()}
-                onReset={() => graphRef.current?.resetView()}
->>>>>>> d97b9620
                 onFullscreen={toggleFullscreen}
                 isFullscreen={isFullscreen}
                 referenceWeight={referenceWeight}
