--- conflicted
+++ resolved
@@ -179,7 +179,6 @@
             <div
               className={`flex-1 flex flex-col ${isFullscreen ? 'fixed inset-0 z-50 bg-white' : ''}`}
             >
-<<<<<<< HEAD
               <div className="flex-1 min-h-0" style={{ display: 'flex', flexDirection: 'column' }}>
                 <RepositoryGraph
                   ref={graphRef}
@@ -189,6 +188,11 @@
                   referenceWeight={referenceWeight}
                   filesystemWeight={filesystemWeight}
                   semanticWeight={semanticWeight}
+                  fileSizeWeight={fileSizeWeight}
+                  commitCountWeight={commitCountWeight}
+                  recencyWeight={recencyWeight}
+                  identifiersWeight={identifiersWeight}
+                  referencesWeight={referencesWeight}
                 />
               </div>
 
@@ -205,48 +209,18 @@
                   onReferenceWeightChange={handleReferenceWeightChange}
                   onFilesystemWeightChange={handleFilesystemWeightChange}
                   onSemanticWeightChange={handleSemanticWeightChange}
+                  fileSizeWeight={fileSizeWeight}
+                  commitCountWeight={commitCountWeight}
+                  recencyWeight={recencyWeight}
+                  identifiersWeight={identifiersWeight}
+                  referencesWeight={referencesWeight}
+                  onFileSizeWeightChange={handleFileSizeWeightChange}
+                  onCommitCountWeightChange={handleCommitCountWeightChange}
+                  onRecencyWeightChange={handleRecencyWeightChange}
+                  onIdentifiersWeightChange={handleIdentifiersWeightChange}
+                  onReferencesWeightChange={handleReferencesWeightChange}
                 />
               </div>
-=======
-              <RepositoryGraph
-                ref={graphRef}
-                data={repositoryData}
-                onSelectFile={handleFileSelect}
-                selectedFile={selectedFile}
-                referenceWeight={referenceWeight}
-                filesystemWeight={filesystemWeight}
-                semanticWeight={semanticWeight}
-                fileSizeWeight={fileSizeWeight}
-                commitCountWeight={commitCountWeight}
-                recencyWeight={recencyWeight}
-                identifiersWeight={identifiersWeight}
-                referencesWeight={referencesWeight}
-              />
-
-              <Controls
-                onZoomIn={handleZoomIn}
-                onZoomOut={handleZoomOut}
-                onReset={handleReset}
-                onFullscreen={toggleFullscreen}
-                isFullscreen={isFullscreen}
-                referenceWeight={referenceWeight}
-                filesystemWeight={filesystemWeight}
-                semanticWeight={semanticWeight}
-                onReferenceWeightChange={handleReferenceWeightChange}
-                onFilesystemWeightChange={handleFilesystemWeightChange}
-                onSemanticWeightChange={handleSemanticWeightChange}
-                fileSizeWeight={fileSizeWeight}
-                commitCountWeight={commitCountWeight}
-                recencyWeight={recencyWeight}
-                identifiersWeight={identifiersWeight}
-                referencesWeight={referencesWeight}
-                onFileSizeWeightChange={handleFileSizeWeightChange}
-                onCommitCountWeightChange={handleCommitCountWeightChange}
-                onRecencyWeightChange={handleRecencyWeightChange}
-                onIdentifiersWeightChange={handleIdentifiersWeightChange}
-                onReferencesWeightChange={handleReferencesWeightChange}
-              />
->>>>>>> 903ba37b
 
               {selectedFile && (
                 <FileDetails
