import React, { useState, useRef } from 'react';
import { RepositoryData } from './types/schema';
import FileUpload from './components/FileUpload';
import RepositoryGraph, { RepositoryGraphHandle } from './components/Visualization/RepositoryGraph';
import Controls from './components/Controls';
import FileDetails from './components/FileDetails';

// Import the example data for demonstration purposes
import { exampleData } from './utils/exampleData';

const App: React.FC = () => {
  const [repositoryData, setRepositoryData] = useState<RepositoryData | null>(null);
  const [selectedFile, setSelectedFile] = useState<string | null>(null);
  const [isFullscreen, setIsFullscreen] = useState(false);
  const graphRef = useRef<RepositoryGraphHandle>(null);

  const handleDataLoaded = (data: RepositoryData) => {
    setRepositoryData(data);
    setSelectedFile(null);
  };

  const handleFileSelect = (fileId: string) => {
    setSelectedFile(fileId);
  };

  const handleCloseFileDetails = () => {
    setSelectedFile(null);
  };

  const handleLoadExample = () => {
    setRepositoryData(exampleData);
    setSelectedFile(null);
  };

  const handleZoomIn = () => {
    if (graphRef.current) {
      graphRef.current.zoomIn();
    }
  };

  const handleZoomOut = () => {
    if (graphRef.current) {
      graphRef.current.zoomOut();
    }
  };

  const handleResetView = () => {
    if (graphRef.current) {
      graphRef.current.resetView();
    }
  };

  const toggleFullscreen = () => {
    if (!document.fullscreenElement) {
      document.documentElement.requestFullscreen().catch(err => {
        console.error(`Error attempting to enable fullscreen: ${err.message}`);
      });
    } else {
      if (document.exitFullscreen) {
        document.exitFullscreen();
      }
    }
    setIsFullscreen(!isFullscreen);
  };

  return (
    <div className="min-h-screen bg-gray-50">
      <header className="bg-white shadow-sm">
        <div className="max-w-7xl mx-auto px-4 py-4 sm:px-6 lg:px-8">
          <h1 className="text-2xl font-bold text-gray-900">Repo Visualizer</h1>
          <p className="text-sm text-gray-500">Visualize your repository structure interactively</p>
        </div>
      </header>

      <main className="max-w-7xl mx-auto px-4 py-6 sm:px-6 lg:px-8">
        {!repositoryData ? (
          <div className="bg-white shadow sm:rounded-lg p-6">
            <FileUpload onDataLoaded={handleDataLoaded} onLoadExample={handleLoadExample} />
          </div>
        ) : (
          <>
            <div className="bg-white shadow sm:rounded-lg mb-6 p-4 text-center">
              <h2 className="text-lg font-semibold">
                {repositoryData.metadata.repoName}
                {repositoryData.metadata.description && ` - ${repositoryData.metadata.description}`}
              </h2>
            </div>

<<<<<<< HEAD
            <div 
              className={`bg-white shadow sm:rounded-lg relative ${
                isFullscreen 
                  ? 'fixed inset-0 z-50 bg-white flex flex-col p-0 m-0 rounded-none' 
                  : ''
              }`}
              style={{ height: isFullscreen ? '100vh' : 'auto' }}
            >
              <div className={isFullscreen ? 'flex-grow overflow-hidden' : ''} 
                   style={{ height: isFullscreen ? 'calc(100vh - 60px)' : 'auto' }}>
                <RepositoryGraph 
                  ref={graphRef}
                  data={repositoryData} 
                  onSelectFile={handleFileSelect} 
                  selectedFile={selectedFile} 
                />
              </div>
              
              <div className={`${isFullscreen ? 'absolute bottom-0 left-0 right-0 bg-white border-t border-gray-200 z-10' : ''}`}>
                <Controls 
                  onZoomIn={handleZoomIn} 
                  onZoomOut={handleZoomOut} 
                  onReset={handleResetView} 
                  onFullscreen={toggleFullscreen} 
                  isFullscreen={isFullscreen} 
                />
              </div>
              
=======
            <div
              className={`bg-white shadow sm:rounded-lg relative ${isFullscreen ? 'fixed inset-0 z-50' : ''}`}
            >
              <RepositoryGraph
                data={repositoryData}
                onSelectFile={handleFileSelect}
                selectedFile={selectedFile}
              />

              <Controls
                onZoomIn={() => console.log('Zoom in')}
                onZoomOut={() => console.log('Zoom out')}
                onReset={() => console.log('Reset')}
                onFullscreen={toggleFullscreen}
                isFullscreen={isFullscreen}
              />

>>>>>>> 785db7cd
              {selectedFile && (
                <FileDetails
                  fileId={selectedFile}
                  data={repositoryData}
                  onClose={handleCloseFileDetails}
                />
              )}
            </div>
          </>
        )}
      </main>
    </div>
  );
};

export default App;<|MERGE_RESOLUTION|>--- conflicted
+++ resolved
@@ -86,8 +86,7 @@
               </h2>
             </div>
 
-<<<<<<< HEAD
-            <div 
+            <div
               className={`bg-white shadow sm:rounded-lg relative ${
                 isFullscreen 
                   ? 'fixed inset-0 z-50 bg-white flex flex-col p-0 m-0 rounded-none' 
@@ -97,43 +96,23 @@
             >
               <div className={isFullscreen ? 'flex-grow overflow-hidden' : ''} 
                    style={{ height: isFullscreen ? 'calc(100vh - 60px)' : 'auto' }}>
-                <RepositoryGraph 
+                <RepositoryGraph
                   ref={graphRef}
-                  data={repositoryData} 
-                  onSelectFile={handleFileSelect} 
-                  selectedFile={selectedFile} 
+                  data={repositoryData}
+                  onSelectFile={handleFileSelect}
+                  selectedFile={selectedFile}
                 />
               </div>
               
               <div className={`${isFullscreen ? 'absolute bottom-0 left-0 right-0 bg-white border-t border-gray-200 z-10' : ''}`}>
-                <Controls 
-                  onZoomIn={handleZoomIn} 
-                  onZoomOut={handleZoomOut} 
-                  onReset={handleResetView} 
-                  onFullscreen={toggleFullscreen} 
-                  isFullscreen={isFullscreen} 
+                <Controls
+                  onZoomIn={handleZoomIn}
+                  onZoomOut={handleZoomOut}
+                  onReset={handleResetView}
+                  onFullscreen={toggleFullscreen}
+                  isFullscreen={isFullscreen}
                 />
               </div>
-              
-=======
-            <div
-              className={`bg-white shadow sm:rounded-lg relative ${isFullscreen ? 'fixed inset-0 z-50' : ''}`}
-            >
-              <RepositoryGraph
-                data={repositoryData}
-                onSelectFile={handleFileSelect}
-                selectedFile={selectedFile}
-              />
-
-              <Controls
-                onZoomIn={() => console.log('Zoom in')}
-                onZoomOut={() => console.log('Zoom out')}
-                onReset={() => console.log('Reset')}
-                onFullscreen={toggleFullscreen}
-                isFullscreen={isFullscreen}
-              />
-
->>>>>>> 785db7cd
               {selectedFile && (
                 <FileDetails
                   fileId={selectedFile}
